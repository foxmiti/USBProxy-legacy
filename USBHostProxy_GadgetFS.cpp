--- conflicted
+++ resolved
@@ -1,166 +1,156 @@
-/*
- * Copyright 2013 Dominic Spill
- * Copyright 2013 Adam Stasiak
- * 
- * Based on libusb-gadget - Copyright 2009 Daiki Ueno <ueno@unixuser.org>
- *
- * This file is part of USB-MitM.
- *
- * This program is free software; you can redistribute it and/or modify
- * it under the terms of the GNU General Public License as published by
- * the Free Software Foundation; either version 2, or (at your option)
- * any later version.
- *
- * This program is distributed in the hope that it will be useful,
- * but WITHOUT ANY WARRANTY; without even the implied warranty of
- * MERCHANTABILITY or FITNESS FOR A PARTICULAR PURPOSE.  See the
- * GNU General Public License for more details.
- *
- * You should have received a copy of the GNU General Public License
- * along with this program; see the file COPYING.  If not, write to
- * the Free Software Foundation, Inc., 51 Franklin Street,
- * Boston, MA 02110-1301, USA.
- *
- * USBHostProxyGadgetFS.cpp
- *
- * Created on: Nov 21, 2013
- */
-#include "USBHostProxy_GadgetFS.h"
-#include <cstring>
-#include "TRACE.h"
-#include "GadgetFS_helpers.h"
-<<<<<<< HEAD
-#include <fcntl.h>
-#include <unistd.h>
-=======
-#include "errno.h"
->>>>>>> a1956f92
-
-/* gadgetfs currently has no chunking (or O_DIRECT/zerocopy) support
- * to turn big requests into lots of smaller ones; so this is "small".
- */
-#define	USB_BUFSIZE	(7 * 1024)
-
-USBHostProxy_GadgetFS::USBHostProxy_GadgetFS(const char * _device_path) {
-	device_path = _device_path;
-	p_is_connected = false;
-	//Check path exists, permissions, etc
-}
-
-USBHostProxy_GadgetFS::~USBHostProxy_GadgetFS() {
-	//FINISH
-	
-	//FINISH - check if it's open
-	close(p_device_file);
-}
-
-int USBHostProxy_GadgetFS::connect(USBDevice* device) {
-	int i, status;
-	char *ptr;
-	const char *device_filename;
-	const usb_device_descriptor *device_descriptor;
-	char descriptor_buf[USB_BUFSIZE];
-
-	if (p_is_connected) {fprintf(stderr,"GadgetFS already connected.\n"); return 0;}
-
-	device_descriptor = device->get_descriptor();
-	if (device_descriptor == NULL) {
-		fprintf(stderr,"Error, unable to fetch device descriptor.\n");
-		return 1;
-	}
-
-	ptr = descriptor_buf;
-	/* tag for device descriptor format */
-	ptr[0] = ptr[1] = ptr[2] = ptr[3] = 0;
-	ptr += 4;
-
-
-	/* FINISH: Add error checking */
-	for (i=1;i<=device->get_descriptor()->bNumConfigurations;i++) {
-		//	header_ptr = ptr;
-		int length=device->get_configuration(i)->get_full_descriptor_length();
-		memcpy(ptr,device->get_configuration(i)->get_full_descriptor(),length);
-		((usb_config_descriptor *)ptr)->bmAttributes=((usb_config_descriptor *)ptr)->bmAttributes & (!USB_CONFIG_ATT_WAKEUP);
-		ptr+=length;
-		// ((usb_config_descriptor *)header_ptr)->wTotalLength = __cpu_to_le16(ptr - header_ptr);
-	}
-
-	if (device->is_highspeed()) {
-	  for (i=1;i<=device->get_descriptor()->bNumConfigurations;i++) {
-	    int length=device->get_device_qualifier()->get_configuration(i)->get_full_descriptor_length();
-	    memcpy(ptr,device->get_device_qualifier()->get_configuration(i)->get_full_descriptor(),length);
-		((usb_config_descriptor *)ptr)->bmAttributes=((usb_config_descriptor *)ptr)->bmAttributes & (!USB_CONFIG_ATT_WAKEUP);
-	    ptr+=length;
-	  }
-	}
-	memcpy(ptr, (char *)device_descriptor, sizeof(usb_device_descriptor));
-	ptr += sizeof(struct usb_device_descriptor);
-
-	/* FINISH - remove this output */
-	for(i=0; descriptor_buf+i != ptr; i++) {
-		if(i%8 == 0)
-			fprintf(stderr, "\n");
-		fprintf(stderr, " %02x", descriptor_buf[i]);
-	}
-	if(i%8 != 0)
-		fprintf(stderr, "\n");
-
-	device_filename = find_gadget(device_path);
-	if (device_filename == NULL) {
-		fprintf(stderr, "Error, unable to find gadget file in %s.\n", device_path);
-		return 1;
-	}
-
-	char path[256]={0x0};
-	strcat(path, device_path);
-	strcat(path, "/");
-	strcat(path, device_filename);
-
-<<<<<<< HEAD
-	p_device_file = open(path, O_RDWR);
-	status = write(p_device_file, descriptor_buf, ptr - descriptor_buf);
-	fprintf(stderr, "write: %d\n", status);
-=======
-	p_device_file.open(path);
-	if (p_device_file.fail()) {fprintf(stderr,"Fail on open %d %s\n",errno,strerror(errno));}
-	p_device_file.write(descriptor_buf, ptr - descriptor_buf);
-	if (p_device_file.fail()) {fprintf(stderr,"Fail on write %d %s\n",errno,strerror(errno));}
-	TRACE1(p_device_file.failbit)
-	//fprintf(stderr,"write: %d\n",rc);
->>>>>>> a1956f92
-	p_is_connected = true;
-	return 0;
-}
-
-void USBHostProxy_GadgetFS::disconnect() {
-	//FINISH
-	if (!p_is_connected) {fprintf(stderr,"GadgetFS not connected.\n"); return;}
-	
-	//FINISH - check if it's open
-	close(p_device_file);
-	
-	p_is_connected = false;
-}
-
-void USBHostProxy_GadgetFS::reset() {
-	//FINISH
-}
-
-bool USBHostProxy_GadgetFS::is_connected() {
-	return p_is_connected;
-}
-
-//return 0 in usb_ctrlrequest->brequest if there is no request
-int USBHostProxy_GadgetFS::control_request(usb_ctrlrequest *setup_packet, int *nbytes, __u8** dataptr) {
-	//FINISH
-	setup_packet->bRequest=0;
-	return 0;
-}
-
-void USBHostProxy_GadgetFS::send_data(__u8 endpoint,__u8 attributes,__u16 maxPacketSize,__u8* dataptr,int length) {
-	//FINISH
-}
-
-void USBHostProxy_GadgetFS::receive_data(__u8 endpoint,__u8 attributes,__u16 maxPacketSize,__u8** dataptr, int* length) {
-	//FINISH
-}
+/*
+ * Copyright 2013 Dominic Spill
+ * Copyright 2013 Adam Stasiak
+ * 
+ * Based on libusb-gadget - Copyright 2009 Daiki Ueno <ueno@unixuser.org>
+ *
+ * This file is part of USB-MitM.
+ *
+ * This program is free software; you can redistribute it and/or modify
+ * it under the terms of the GNU General Public License as published by
+ * the Free Software Foundation; either version 2, or (at your option)
+ * any later version.
+ *
+ * This program is distributed in the hope that it will be useful,
+ * but WITHOUT ANY WARRANTY; without even the implied warranty of
+ * MERCHANTABILITY or FITNESS FOR A PARTICULAR PURPOSE.  See the
+ * GNU General Public License for more details.
+ *
+ * You should have received a copy of the GNU General Public License
+ * along with this program; see the file COPYING.  If not, write to
+ * the Free Software Foundation, Inc., 51 Franklin Street,
+ * Boston, MA 02110-1301, USA.
+ *
+ * USBHostProxyGadgetFS.cpp
+ *
+ * Created on: Nov 21, 2013
+ */
+#include "USBHostProxy_GadgetFS.h"
+#include <cstring>
+#include "TRACE.h"
+#include "GadgetFS_helpers.h"
+#include <fcntl.h>
+#include <unistd.h>
+#include "errno.h"
+
+/* gadgetfs currently has no chunking (or O_DIRECT/zerocopy) support
+ * to turn big requests into lots of smaller ones; so this is "small".
+ */
+#define	USB_BUFSIZE	(7 * 1024)
+
+USBHostProxy_GadgetFS::USBHostProxy_GadgetFS(const char * _device_path) {
+	device_path = _device_path;
+	p_is_connected = false;
+	//Check path exists, permissions, etc
+}
+
+USBHostProxy_GadgetFS::~USBHostProxy_GadgetFS() {
+	//FINISH
+	
+	//FINISH - check if it's open
+	close(p_device_file);
+}
+
+int USBHostProxy_GadgetFS::connect(USBDevice* device) {
+	int i, status;
+	char *ptr;
+	const char *device_filename;
+	const usb_device_descriptor *device_descriptor;
+	char descriptor_buf[USB_BUFSIZE];
+
+	if (p_is_connected) {fprintf(stderr,"GadgetFS already connected.\n"); return 0;}
+
+	device_descriptor = device->get_descriptor();
+	if (device_descriptor == NULL) {
+		fprintf(stderr,"Error, unable to fetch device descriptor.\n");
+		return 1;
+	}
+
+	ptr = descriptor_buf;
+	/* tag for device descriptor format */
+	ptr[0] = ptr[1] = ptr[2] = ptr[3] = 0;
+	ptr += 4;
+
+
+	/* FINISH: Add error checking */
+	for (i=1;i<=device->get_descriptor()->bNumConfigurations;i++) {
+		//	header_ptr = ptr;
+		int length=device->get_configuration(i)->get_full_descriptor_length();
+		memcpy(ptr,device->get_configuration(i)->get_full_descriptor(),length);
+		((usb_config_descriptor *)ptr)->bmAttributes=((usb_config_descriptor *)ptr)->bmAttributes & (!USB_CONFIG_ATT_WAKEUP);
+		ptr+=length;
+		// ((usb_config_descriptor *)header_ptr)->wTotalLength = __cpu_to_le16(ptr - header_ptr);
+	}
+
+	if (device->is_highspeed()) {
+	  for (i=1;i<=device->get_descriptor()->bNumConfigurations;i++) {
+	    int length=device->get_device_qualifier()->get_configuration(i)->get_full_descriptor_length();
+	    memcpy(ptr,device->get_device_qualifier()->get_configuration(i)->get_full_descriptor(),length);
+		((usb_config_descriptor *)ptr)->bmAttributes=((usb_config_descriptor *)ptr)->bmAttributes & (!USB_CONFIG_ATT_WAKEUP);
+	    ptr+=length;
+	  }
+	}
+	memcpy(ptr, (char *)device_descriptor, sizeof(usb_device_descriptor));
+	ptr += sizeof(struct usb_device_descriptor);
+
+	/* FINISH - remove this output */
+	for(i=0; descriptor_buf+i != ptr; i++) {
+		if(i%8 == 0)
+			fprintf(stderr, "\n");
+		fprintf(stderr, " %02x", descriptor_buf[i]);
+	}
+	if(i%8 != 0)
+		fprintf(stderr, "\n");
+
+	device_filename = find_gadget(device_path);
+	if (device_filename == NULL) {
+		fprintf(stderr, "Error, unable to find gadget file in %s.\n", device_path);
+		return 1;
+	}
+
+	char path[256]={0x0};
+	strcat(path, device_path);
+	strcat(path, "/");
+	strcat(path, device_filename);
+
+	p_device_file = open(path, O_RDWR);
+	if (p_device_file < 0) {fprintf(stderr,"Fail on open %d %s\n",errno,strerror(errno));
+	status = write(p_device_file, descriptor_buf, ptr - descriptor_buf);
+	if (status < 0) {fprintf(stderr,"Fail on write %d %s\n",errno,strerror(errno));
+
+	p_is_connected = true;
+	return 0;
+}
+
+void USBHostProxy_GadgetFS::disconnect() {
+	//FINISH
+	if (!p_is_connected) {fprintf(stderr,"GadgetFS not connected.\n"); return;}
+	
+	//FINISH - check if it's open
+	close(p_device_file);
+	
+	p_is_connected = false;
+}
+
+void USBHostProxy_GadgetFS::reset() {
+	//FINISH
+}
+
+bool USBHostProxy_GadgetFS::is_connected() {
+	return p_is_connected;
+}
+
+//return 0 in usb_ctrlrequest->brequest if there is no request
+int USBHostProxy_GadgetFS::control_request(usb_ctrlrequest *setup_packet, int *nbytes, __u8** dataptr) {
+	//FINISH
+	setup_packet->bRequest=0;
+	return 0;
+}
+
+void USBHostProxy_GadgetFS::send_data(__u8 endpoint,__u8 attributes,__u16 maxPacketSize,__u8* dataptr,int length) {
+	//FINISH
+}
+
+void USBHostProxy_GadgetFS::receive_data(__u8 endpoint,__u8 attributes,__u16 maxPacketSize,__u8** dataptr, int* length) {
+	//FINISH
+}