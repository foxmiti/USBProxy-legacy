--- conflicted
+++ resolved
@@ -71,11 +71,6 @@
 	void claim_interface(__u8 interface);
 	void release_interface(__u8 interface);
 
-<<<<<<< HEAD
-	// modified 20141003 atsumi@aizulab.com
-	void setEp2inf( __u8 *ep2inf_, __u8 *claimedInterface) {};
-=======
->>>>>>> 671feff5
 	__u8 get_address();
 };
 
