/*
 * Copyright 2013 Dominic Spill
 * Copyright 2013 Adam Stasiak
 *
 * This file is part of USBProxy.
 *
 * This program is free software; you can redistribute it and/or modify
 * it under the terms of the GNU General Public License as published by
 * the Free Software Foundation; either version 3, or (at your option)
 * any later version.
 *
 * This program is distributed in the hope that it will be useful,
 * but WITHOUT ANY WARRANTY; without even the implied warranty of
 * MERCHANTABILITY or FITNESS FOR A PARTICULAR PURPOSE.  See the
 * GNU General Public License for more details.
 *
 * You should have received a copy of the GNU General Public License
 * along with this program; see the file COPYING.  If not, write to
 * the Free Software Foundation, Inc., 51 Franklin Street,
 * Boston, MA 02110-1301, USA.
 */

#ifndef USBPROXY_DEVICEPROXY_LIBUSB_H
#define USBPROXY_DEVICEPROXY_LIBUSB_H

#ifndef LIBUSB_HOTPLUG_MATCH_ANY
#define LIBUSB_HOTPLUG_MATCH_ANY -1
#endif

#include <libusb-1.0/libusb.h>
#include "DeviceProxy.h"

class DeviceProxy_LibUSB:public DeviceProxy {
private:
	libusb_context* context;
<<<<<<< HEAD
	// modified 20140926 atsumi@aizulab.com
	// for handling events of hotploug.
	libusb_device_handle* dev_handle;
	libusb_hotplug_callback_handle callback_handle;
=======
	libusb_device_handle* dev_handle;
>>>>>>> 671feff5
	bool privateContext;
	bool privateDevice;
	int desired_vid;
	int desired_pid;
	bool desired_hubs;
<<<<<<< HEAD
	
=======

>>>>>>> 671feff5
public:
	static int debugLevel;
	DeviceProxy_LibUSB(int vendorId=LIBUSB_HOTPLUG_MATCH_ANY,int productId=LIBUSB_HOTPLUG_MATCH_ANY,bool includeHubs=false);
	DeviceProxy_LibUSB(ConfigParser *cfg);
	~DeviceProxy_LibUSB();

	int connect(int timeout=250);
	int connect(int vendorId,int productId,bool includeHubs);
	int connect(libusb_device* dvc, libusb_context* _context=NULL);
	int connect(libusb_device_handle* devh,libusb_context* _context=NULL);
	void disconnect();
	void reset();
	bool is_connected();
	bool is_highspeed();


	int control_request(const usb_ctrlrequest *setup_packet, int *nbytes, __u8* dataptr,int timeout=500);
	void send_data(__u8 endpoint,__u8 attributes,__u16 maxPacketSize,__u8* dataptr,int length);
	void receive_data(__u8 endpoint,__u8 attributes,__u16 maxPacketSize,__u8** dataptr, int* length,int timeout=500);

	void setConfig(Configuration* fs_cfg,Configuration* hs_cfg,bool hs) {}

	void claim_interface(__u8 interface);
	void release_interface(__u8 interface);

	__u8 get_address();
	char* toString();
};

#endif /* USBPROXY_DEVICEPROXY_LIBUSB_H */<|MERGE_RESOLUTION|>--- conflicted
+++ resolved
@@ -33,24 +33,16 @@
 class DeviceProxy_LibUSB:public DeviceProxy {
 private:
 	libusb_context* context;
-<<<<<<< HEAD
 	// modified 20140926 atsumi@aizulab.com
 	// for handling events of hotploug.
+	libusb_hotplug_callback_handle callback_handle;
 	libusb_device_handle* dev_handle;
-	libusb_hotplug_callback_handle callback_handle;
-=======
-	libusb_device_handle* dev_handle;
->>>>>>> 671feff5
 	bool privateContext;
 	bool privateDevice;
 	int desired_vid;
 	int desired_pid;
 	bool desired_hubs;
-<<<<<<< HEAD
-	
-=======
 
->>>>>>> 671feff5
 public:
 	static int debugLevel;
 	DeviceProxy_LibUSB(int vendorId=LIBUSB_HOTPLUG_MATCH_ANY,int productId=LIBUSB_HOTPLUG_MATCH_ANY,bool includeHubs=false);
