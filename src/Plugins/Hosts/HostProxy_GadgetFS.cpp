<<<<<<< HEAD
/*
 * Copyright 2013 Dominic Spill
 * Copyright 2013 Adam Stasiak
 * 
 * Based on libusb-gadget - Copyright 2009 Daiki Ueno <ueno@unixuser.org>
 *
 * This file is part of USBProxy.
 *
 * This program is free software; you can redistribute it and/or modify
 * it under the terms of the GNU General Public License as published by
 * the Free Software Foundation; either version 3, or (at your option)
 * any later version.
 *
 * This program is distributed in the hope that it will be useful,
 * but WITHOUT ANY WARRANTY; without even the implied warranty of
 * MERCHANTABILITY or FITNESS FOR A PARTICULAR PURPOSE.  See the
 * GNU General Public License for more details.
 *
 * You should have received a copy of the GNU General Public License
 * along with this program; see the file COPYING.  If not, write to
 * the Free Software Foundation, Inc., 51 Franklin Street,
 * Boston, MA 02110-1301, USA.
 *
 * HostProxyGadgetFS.cpp
 *
 * Created on: Nov 21, 2013
 */
#include "HostProxy_GadgetFS.h"
#include <cstring>
#include <unistd.h>
#include <poll.h>
#include "GadgetFS_helpers.h"
#include "errno.h"
#include "TRACE.h"
#include "HexString.h"

#include "DeviceQualifier.h"
#include "Configuration.h"
#include "Interface.h"
#include "Endpoint.h"

int HostProxy_GadgetFS::debugLevel=0;

HostProxy_GadgetFS::HostProxy_GadgetFS(ConfigParser *cfg) {
	mount_gadget();
	p_is_connected = false;
	p_device_file=0;
	descriptor=NULL;
	descriptorLength=0;
	lastControl.bRequest=0;
	int i;
	for (i=0;i<16;i++) {
		p_epin_async[i]=NULL;
		p_epin_active[i]=false;
		p_epout_async[i]=NULL;
	}
}

HostProxy_GadgetFS::~HostProxy_GadgetFS() {
	if (p_device_file) {
		close(p_device_file);
		p_device_file=0;
	}
	int i;
	for (i=0;i<16;i++) {
		if (p_epin_async[i]) {
			aiocb* aio=p_epin_async[i];
			if (p_epin_active[i]) {aio_cancel(aio->aio_fildes,aio);}
			if (aio->aio_fildes) {close(aio->aio_fildes);aio->aio_fildes=0;}
			if (aio->aio_buf) {free((void*)(aio->aio_buf));aio->aio_buf=NULL;}
			delete(aio);
			p_epin_async[i]=NULL;
		}
		if (p_epout_async[i]) {
			aiocb* aio=p_epout_async[i];
			aio_cancel(aio->aio_fildes,aio);
			if (aio->aio_fildes) {close(aio->aio_fildes);aio->aio_fildes=0;}
			if (aio->aio_buf) {free((void*)(aio->aio_buf));aio->aio_buf=NULL;}
			delete(aio);
			p_epout_async[i]=NULL;
		}
	}
	if (descriptor) {
		free(descriptor);
		descriptor=NULL;
		descriptorLength=0;
	}
	unmount_gadget();
}

int HostProxy_GadgetFS::generate_descriptor(Device* device) {
	char *ptr;
	int i;
	descriptor=(char*)malloc(USB_BUFSIZE);

	ptr = descriptor;
	/* tag for device descriptor format */
	ptr[0] = ptr[1] = ptr[2] = ptr[3] = 0;
	ptr += 4;


	Configuration* cfg;
	for (i=1;i<=device->get_descriptor()->bNumConfigurations;i++) {
		if (device->is_highspeed() && device->get_device_qualifier()) {
			cfg=device->get_device_qualifier()->get_configuration(i);
		} else {
			cfg=device->get_configuration(i);
		}
		if (cfg) {
			int length=cfg->get_full_descriptor_length();
			usb_config_descriptor* buf=(usb_config_descriptor*)(cfg->get_full_descriptor());
			buf->bDescriptorType=USB_DT_CONFIG;
			buf->bmAttributes&=(~USB_CONFIG_ATT_WAKEUP);
			buf->wTotalLength=length;
			memcpy(ptr,buf,length);
			free(buf);
			ptr+=length;
		}
	}

	for (i=1;i<=device->get_descriptor()->bNumConfigurations;i++) {
		if (!device->is_highspeed() && device->get_device_qualifier()) {
			cfg=device->get_device_qualifier()->get_configuration(i);
		} else {
			cfg=device->get_configuration(i);
		}
		if (cfg) {
			int length=cfg->get_full_descriptor_length();
			usb_config_descriptor* buf=(usb_config_descriptor*)(cfg->get_full_descriptor());
			buf->bDescriptorType=USB_DT_CONFIG;
			buf->bmAttributes&=(~USB_CONFIG_ATT_WAKEUP);
			buf->wTotalLength=length;
			memcpy(ptr,buf,length);
			free(buf);
			ptr+=length;
		}
	}

	memcpy(ptr, (char *)device->get_descriptor(), sizeof(usb_device_descriptor));
	ptr += sizeof(struct usb_device_descriptor);
	descriptorLength=ptr-descriptor;
	descriptor=(char*)realloc(descriptor,descriptorLength);
	return 0;
}


int HostProxy_GadgetFS::connect(Device* device,int timeout) {
	int status;

	if (p_is_connected) {fprintf(stderr,"GadgetFS already connected.\n"); return 0;}

	if (generate_descriptor(device)!=0) {return 1;}

	if (debugLevel>0) {
		char* hex=hex_string((void*)descriptor,descriptorLength);
		fprintf(stderr,"%s\n",hex);
		free(hex);
	}

	p_device_file = open_gadget();
	if (p_device_file < 0) {
		fprintf(stderr,"Fail on open %d %s\n",errno,strerror(errno));
		return 1;
	}

	status = write(p_device_file, descriptor, descriptorLength);
	if (status < 0) {
		fprintf(stderr,"Fail on write %d %s\n",errno,strerror(errno));
		close(p_device_file);
		p_device_file=0;
		return 1;
	}

	p_is_connected = true;
	return 0;
}

int HostProxy_GadgetFS::reconnect() {
	int status;

	if (p_is_connected) {fprintf(stderr,"GadgetFS already connected.\n"); return 0;}
	if (!descriptor) {return 1;}

	if (debugLevel>0) {
		char* hex=hex_string((void*)descriptor,descriptorLength);
		fprintf(stderr,"%s\n",hex);
		free(hex);
	}

	p_device_file = open_gadget();
	if (p_device_file < 0) {
		fprintf(stderr,"Fail on open %d %s\n",errno,strerror(errno));
		return 1;
	}

	status = write(p_device_file, descriptor, descriptorLength);
	if (status < 0) {
		fprintf(stderr,"Fail on write %d %s\n",errno,strerror(errno));
		close(p_device_file);
		p_device_file=0;
		return 1;
	}

	p_is_connected = true;
	return 0;
}

void HostProxy_GadgetFS::disconnect() {
	if (!p_is_connected) {fprintf(stderr,"GadgetFS not connected.\n"); return;}

	if (p_device_file) {
		close(p_device_file);
		p_device_file=0;
	}
	int i;
	for (i=0;i<16;i++) {
		if (p_epin_async[i]) {
			aiocb* aio=p_epin_async[i];
			if (p_epin_active[i]) {aio_cancel(aio->aio_fildes,aio);}
			if (aio->aio_fildes) {close(aio->aio_fildes);aio->aio_fildes=0;}
			if (aio->aio_buf) {free((void*)(aio->aio_buf));aio->aio_buf=NULL;}
			delete(aio);
			p_epin_async[i]=NULL;
		}
		if (p_epout_async[i]) {
			aiocb* aio=p_epout_async[i];
			aio_cancel(aio->aio_fildes,aio);
			if (aio->aio_fildes) {close(aio->aio_fildes);aio->aio_fildes=0;}
			if (aio->aio_buf) {free((void*)(aio->aio_buf));aio->aio_buf=NULL;}
			delete(aio);
			p_epout_async[i]=NULL;
		}
	}

	unmount_gadget();
	
	p_is_connected = false;
}

void HostProxy_GadgetFS::reset() {
	disconnect();
	reconnect();
}

bool HostProxy_GadgetFS::is_connected() {
	return p_is_connected;
}

#define NEVENT 5

//return 0 in usb_ctrlrequest->brequest if there is no request
int HostProxy_GadgetFS::control_request(usb_ctrlrequest *setup_packet, int *nbytes, __u8** dataptr,int timeout) {
	struct usb_gadgetfs_event events[NEVENT];
	int ret, nevent, i;
	struct pollfd fds;

	fds.fd = p_device_file;
	fds.events = POLLIN;
	if (!poll(&fds, 1, timeout) || !(fds.revents&POLLIN)) {
		setup_packet->bRequest=0;
		return 0;
	}

	ret = read (p_device_file, &events, sizeof(events));
	if (ret < 0) {
		setup_packet->bRequest=0;
		fprintf(stderr,"Read error %d\n",ret);
		return 0;
	}

	nevent = ret / sizeof(events[0]);
	if (debugLevel>1) fprintf(stderr, "gadgetfs: %d events received\n", nevent);

	for (i = 0; i < nevent; i++) {
		if (debugLevel>0 && events[i].type!=GADGETFS_SETUP) fprintf(stderr,"gadgetfs: event %d\n", events[i].type);
		switch (events[i].type) {
		case GADGETFS_SETUP:
			lastControl=events[i].u.setup;
			setup_packet->bRequestType=lastControl.bRequestType;
			setup_packet->bRequest=lastControl.bRequest;
			setup_packet->wIndex=lastControl.wIndex;
			setup_packet->wValue=lastControl.wValue;
			setup_packet->wLength=lastControl.wLength;
			if (!(lastControl.bRequestType&0x80) && lastControl.wLength) {
				*dataptr=(__u8*)malloc(lastControl.wLength);
				*nbytes=read(p_device_file,*dataptr,lastControl.wLength);
			} else {
				*dataptr=NULL;
				*nbytes=0;
			}
			return 0;
			break;
		case GADGETFS_NOP:
			break;
		case GADGETFS_CONNECT:
			/*
			if (handle->event_cb) {
				event.type = USG_EVENT_CONNECT;
				handle->speed = events[i].u.speed;
				debug (handle, 2, "gadgetfs: connected with speed %d\n",
				handle->speed);
				handle->event_cb (handle, &event, handle->event_arg);
			}
			*/
			break;
		case GADGETFS_DISCONNECT:
			/*
			if (handle->event_cb) {
				handle->speed = USB_SPEED_UNKNOWN;
				event.type = USG_EVENT_DISCONNECT;
				handle->event_cb (handle, &event, handle->event_arg);
			}
			*/
			break;
		case GADGETFS_SUSPEND:
			/*
			if (handle->event_cb) {
				event.type = USG_EVENT_SUSPEND;
				handle->event_cb (handle, &event, handle->event_arg);
			}
			*/
			break;
		default:
			break;
		}
	}

	setup_packet->bRequest=0;
	return 0;
}


void HostProxy_GadgetFS::send_data(__u8 endpoint,__u8 attributes,__u16 maxPacketSize,__u8* dataptr,int length) {
	if (!endpoint) {
		int rc=write(p_device_file,dataptr,length);
		if (rc<0) {
			fprintf(stderr,"Fail on EP00 write %d %s\n",errno,strerror(errno));
		} else {
			//fprintf(stderr,"Sent %d bytes on EP00\n",rc);
		}
		return;
	}
	if (!(endpoint & 0x80)) {
		fprintf(stderr,"trying to send %d bytes on an out EP%02x\n",length,endpoint);
		return;
	}
	int number=endpoint&0x0f;
	if (!p_epin_async[number]) {
		fprintf(stderr,"trying to send %d bytes on a non-open EP%02x\n",length,endpoint);
		return;
	}

	aiocb* aio=p_epin_async[number];
	aio->aio_buf=malloc(length);
	memcpy((void*)(aio->aio_buf),dataptr,length);
	aio->aio_nbytes=length;

	int rc=aio_write(aio);
	if (rc) {
		fprintf(stderr,"Error submitting aio for EP%02x %d %s\n",endpoint,errno,strerror(errno));
	} else {
		p_epin_active[number]=true;
	}
}

bool HostProxy_GadgetFS::send_wait_complete(__u8 endpoint,int timeout) {
	if (!endpoint) return true;
	if (!(endpoint & 0x80)) {
		fprintf(stderr,"trying to check send on an out EP%02x\n",endpoint);
		return false;
	}
	int number=endpoint&0x0f;
	if (!p_epin_async[number]) {
		fprintf(stderr,"trying to check send on a non-open EP%02x\n",endpoint);
		return false;
	}

	if (!p_epin_active[number]) return true;

	aiocb* aio=p_epin_async[number];

	int rc=aio_error(aio);
	if (rc==EINPROGRESS && timeout) {
		struct timespec ts;
		ts.tv_sec=0;
		ts.tv_nsec=1000000*timeout;
		if (aio_suspend(&aio,1,&ts)) {
			rc=0;
		} else {
			rc=aio_error(aio);
		}
	}
	if (rc==EINPROGRESS) return false;
	free((void*)(aio->aio_buf));
	aio->aio_buf=NULL;
	aio->aio_nbytes=0;
	if (rc) {
		fprintf(stderr,"Error during async aio on EP %02x %d %s\n",endpoint,rc,strerror(rc));
		p_epin_active[number]=false;
		return true;
	} else {
		rc=aio_return(aio);
		if (!rc) return true;
		//fprintf(stderr,"Sent %d bytes on EP%02x\n",rc,endpoint);
		p_epin_active[number]=false;
		return true;
	}
}

void HostProxy_GadgetFS::receive_data(__u8 endpoint,__u8 attributes,__u16 maxPacketSize,__u8** dataptr, int* length, int timeout) {
	if (!endpoint) {
		fprintf(stderr,"trying to receive %d bytes on EP00\n",*length);
		return;
	}
	if (endpoint & 0x80) {
		fprintf(stderr,"trying to receive %d bytes on an in EP%02x\n",*length,endpoint);
		return;
	}
	int number=endpoint&0x0f;
	if (!p_epout_async[number]) {
		fprintf(stderr,"trying to receive %d bytes on a non-open EP%02x\n",*length,endpoint);
		return;
	}

	aiocb* aio=p_epout_async[number];

	int rc=aio_error(aio);
	if (rc==EINPROGRESS && timeout) {
		struct timespec ts;
		ts.tv_sec=0;
		ts.tv_nsec=1000000*timeout;
		if (aio_suspend(&aio,1,&ts)) {
			return;
		} else {
			rc=aio_error(aio);
		}
	}
	if (rc) {
		if (rc==EINPROGRESS) {return;}
		fprintf(stderr,"Error during async aio on EP %02x %d %s\n",endpoint,rc,strerror(rc));
	} else {
		rc=aio_return(aio);
		*dataptr=(__u8*)malloc(rc);
		memcpy(*dataptr,(void*)(aio->aio_buf),rc);
		*length=rc;
		//fprintf(stderr,"Read %d bytes on EP%02x\n",rc,number);
		int rc=aio_read(aio);
		if (rc) {
			delete(aio);fprintf(stderr,"Error submitting aio for EP%02x %d %s\n",endpoint,errno,strerror(errno));
			p_epout_async[number]=NULL;
		}
	}

}

void HostProxy_GadgetFS::control_ack() {
	if (debugLevel) fprintf(stderr,"Sending ACK\n");
	if (lastControl.bRequestType&0x80) {
		write(p_device_file,0,0);
	} else {
		read(p_device_file,0,0);
	}
}

void HostProxy_GadgetFS::stall_ep(__u8 endpoint) {
	if (debugLevel) fprintf(stderr,"Stalling EP%02x\n",endpoint);
	if (endpoint) {
		//FINISH for nonzero endpoint
	} else {
		if (lastControl.bRequestType&0x80) {
			read(p_device_file,0,0);
		} else {
			write(p_device_file,0,0);
		}
	}
}

void HostProxy_GadgetFS::setConfig(Configuration* fs_cfg,Configuration* hs_cfg,bool hs) {
	int ifc_idx;
	__u8 ifc_count=fs_cfg->get_descriptor()->bNumInterfaces;
	for (ifc_idx=0;ifc_idx<ifc_count;ifc_idx++) {
		Interface* fs_ifc=fs_cfg->get_interface(ifc_idx);
		Interface* hs_ifc=hs_cfg?hs_cfg->get_interface(ifc_idx):fs_ifc;
		hs_ifc=hs_ifc?hs_ifc:fs_ifc;
		__u8 ep_count=fs_ifc->get_endpoint_count();
		int ep_idx;
		for (ep_idx=0;ep_idx<ep_count;ep_idx++) {
			const usb_endpoint_descriptor* fs_ep=fs_ifc->get_endpoint_by_idx(ep_idx)->get_descriptor();
			const usb_endpoint_descriptor* hs_ep=(hs_ifc->get_endpoint_by_idx(ep_idx))?hs_ifc->get_endpoint_by_idx(ep_idx)->get_descriptor():fs_ep;
			__u8 bufSize=4+fs_ep->bLength+hs_ep->bLength;
			__u8* buf=(__u8*)calloc(1,bufSize);
			buf[0]=1;

			memcpy(buf+4,fs_ep,fs_ep->bLength);
			memcpy(buf+4+fs_ep->bLength,hs_ep,hs_ep->bLength);

			__u8 epAddress=fs_ep->bEndpointAddress;

			int fd=open_endpoint(epAddress);
			if (fd<0) {
				fprintf(stderr,"Fail on open EP%02x %d %s\n",epAddress,errno,strerror(errno));
				return;
			}
			if (epAddress & 0x80) {
				aiocb* aio=new aiocb();
				aio->aio_fildes=fd;
				aio->aio_offset=0;
				aio->aio_nbytes=0;
				aio->aio_buf=NULL;
				aio->aio_sigevent.sigev_notify=SIGEV_NONE;
				p_epin_async[epAddress&0x0f]=aio;
			} else {
				aiocb* aio=new aiocb();
				aio->aio_fildes=fd;
				aio->aio_offset=0;
				if (hs) {
					aio->aio_nbytes=(hs_ep->bmAttributes&0x02)?hs_ep->wMaxPacketSize:hs_ep->wMaxPacketSize;
				} else {
					aio->aio_nbytes=(fs_ep->bmAttributes&0x02)?fs_ep->wMaxPacketSize:fs_ep->wMaxPacketSize;
				}
				aio->aio_buf=malloc(aio->aio_nbytes);
				aio->aio_sigevent.sigev_notify=SIGEV_NONE;
				int rc=aio_read(aio);
				if (rc) {
					delete(aio);fprintf(stderr,"Error submitting aio for EP%02x %d %s\n",epAddress,errno,strerror(errno));
				} else {
					p_epout_async[epAddress&0x0f]=aio;
				}
			}

			write(fd,buf,bufSize);
			free(buf);
			fprintf(stderr,"Opened EP%02x\n",epAddress);
		}
	}
}

static HostProxy_GadgetFS *proxy;

extern "C" {
	HostProxy * get_hostproxy_plugin(ConfigParser *cfg) {
		proxy = new HostProxy_GadgetFS(cfg);
		return (HostProxy *) proxy;
	}
	
	void destroy_plugin() {
		delete proxy;
	}
}
=======
/*
 * Copyright 2013 Dominic Spill
 * Copyright 2013 Adam Stasiak
 * 
 * Based on libusb-gadget - Copyright 2009 Daiki Ueno <ueno@unixuser.org>
 *
 * This file is part of USBProxy.
 *
 * This program is free software; you can redistribute it and/or modify
 * it under the terms of the GNU General Public License as published by
 * the Free Software Foundation; either version 3, or (at your option)
 * any later version.
 *
 * This program is distributed in the hope that it will be useful,
 * but WITHOUT ANY WARRANTY; without even the implied warranty of
 * MERCHANTABILITY or FITNESS FOR A PARTICULAR PURPOSE.  See the
 * GNU General Public License for more details.
 *
 * You should have received a copy of the GNU General Public License
 * along with this program; see the file COPYING.  If not, write to
 * the Free Software Foundation, Inc., 51 Franklin Street,
 * Boston, MA 02110-1301, USA.
 *
 * HostProxyGadgetFS.cpp
 *
 * Created on: Nov 21, 2013
 */
#include "HostProxy_GadgetFS.h"
#include <cstring>
#include <unistd.h>
#include <poll.h>
#include "GadgetFS_helpers.h"
#include "errno.h"
#include "TRACE.h"
#include "HexString.h"

#include "DeviceQualifier.h"
#include "Configuration.h"
#include "Interface.h"
#include "Endpoint.h"
#include "myDebug.h"

int HostProxy_GadgetFS::debugLevel=0;

HostProxy_GadgetFS::HostProxy_GadgetFS(ConfigParser *cfg) {
	mount_gadget();
	p_is_connected = false;
	p_device_file=0;
	descriptor=NULL;
	descriptorLength=0;
	lastControl.bRequest=0;
	int i;
	for (i=0;i<16;i++) {
		p_epin_async[i]=NULL;
		p_epin_active[i]=false;
		p_epout_async[i]=NULL;
	}
}

HostProxy_GadgetFS::~HostProxy_GadgetFS() {
	if (p_device_file) {
		close(p_device_file);
		p_device_file=0;
	}
	int i;
	for (i=0;i<16;i++) {
		if (p_epin_async[i]) {
			aiocb* aio=p_epin_async[i];
			if (p_epin_active[i]) {aio_cancel(aio->aio_fildes,aio);}
			if (aio->aio_fildes) {close(aio->aio_fildes);aio->aio_fildes=0;}
			if (aio->aio_buf) {free((void*)(aio->aio_buf));aio->aio_buf=NULL;}
			delete(aio);
			p_epin_async[i]=NULL;
		}
		if (p_epout_async[i]) {
			aiocb* aio=p_epout_async[i];
			aio_cancel(aio->aio_fildes,aio);
			if (aio->aio_fildes) {close(aio->aio_fildes);aio->aio_fildes=0;}
			if (aio->aio_buf) {free((void*)(aio->aio_buf));aio->aio_buf=NULL;}
			delete(aio);
			p_epout_async[i]=NULL;
		}
	}
	if (descriptor) {
		free(descriptor);
		descriptor=NULL;
		descriptorLength=0;
	}
	unmount_gadget();
}

int HostProxy_GadgetFS::generate_descriptor(Device* device) {
	char *ptr;
	int i;
	descriptor=(char*)malloc(USB_BUFSIZE);

	ptr = descriptor;
	/* tag for device descriptor format */
	ptr[0] = ptr[1] = ptr[2] = ptr[3] = 0;
	ptr += 4;


	Configuration* cfg;
	for (i=1;i<=device->get_descriptor()->bNumConfigurations;i++) {
		if (device->is_highspeed() && device->get_device_qualifier()) {
			cfg=device->get_device_qualifier()->get_configuration(i);
		} else {
			cfg=device->get_configuration(i);
		}
		if (cfg) {
			int length=cfg->get_full_descriptor_length();
			usb_config_descriptor* buf=(usb_config_descriptor*)(cfg->get_full_descriptor());
			buf->bDescriptorType=USB_DT_CONFIG;
			buf->bmAttributes&=(~USB_CONFIG_ATT_WAKEUP);
			buf->wTotalLength=length;
			memcpy(ptr,buf,length);
			free(buf);
			ptr+=length;
		}
	}

	for (i=1;i<=device->get_descriptor()->bNumConfigurations;i++) {
		if (!device->is_highspeed() && device->get_device_qualifier()) {
			cfg=device->get_device_qualifier()->get_configuration(i);
		} else {
			cfg=device->get_configuration(i);
		}
		if (cfg) {
			int length=cfg->get_full_descriptor_length();
			usb_config_descriptor* buf=(usb_config_descriptor*)(cfg->get_full_descriptor());
			buf->bDescriptorType=USB_DT_CONFIG;
			buf->bmAttributes&=(~USB_CONFIG_ATT_WAKEUP);
			buf->wTotalLength=length;
			memcpy(ptr,buf,length);
			free(buf);
			ptr+=length;
		}
	}

	memcpy(ptr, (char *)device->get_descriptor(), sizeof(usb_device_descriptor));
	ptr += sizeof(struct usb_device_descriptor);
	descriptorLength=ptr-descriptor;
	descriptor=(char*)realloc(descriptor,descriptorLength);
	return 0;
}


int HostProxy_GadgetFS::connect(Device* device,int timeout) {
	int status;

	if (p_is_connected) {fprintf(stderr,"GadgetFS already connected.\n"); return 0;}

	if (generate_descriptor(device)!=0) {return 1;}

	if (debugLevel>0) {
		char* hex=hex_string((void*)descriptor,descriptorLength);
		fprintf(stderr,"%s\n",hex);
		free(hex);
	}

	p_device_file = open_gadget();
	if (p_device_file < 0) {
		fprintf(stderr,"Fail on open %d %s\n",errno,strerror(errno));
		return 1;
	}

	status = write(p_device_file, descriptor, descriptorLength);
	if (status < 0) {
		fprintf(stderr,"Fail on write %d %s\n",errno,strerror(errno));
		close(p_device_file);
		p_device_file=0;
		return 1;
	}

	p_is_connected = true;
	return 0;
}

int HostProxy_GadgetFS::reconnect() {
	int status;

	if (p_is_connected) {fprintf(stderr,"GadgetFS already connected.\n"); return 0;}
	if (!descriptor) {return 1;}

	if (debugLevel>0) {
		char* hex=hex_string((void*)descriptor,descriptorLength);
		fprintf(stderr,"%s\n",hex);
		free(hex);
	}

	p_device_file = open_gadget();
	if (p_device_file < 0) {
		fprintf(stderr,"Fail on open %d %s\n",errno,strerror(errno));
		return 1;
	}

	status = write(p_device_file, descriptor, descriptorLength);
	if (status < 0) {
		fprintf(stderr,"Fail on write %d %s\n",errno,strerror(errno));
		close(p_device_file);
		p_device_file=0;
		return 1;
	}

	p_is_connected = true;
	return 0;
}

void HostProxy_GadgetFS::disconnect() {
	if (!p_is_connected) {fprintf(stderr,"GadgetFS not connected.\n"); return;}

	if (p_device_file) {
		close(p_device_file);
		p_device_file=0;
	}
	int i;
	for (i=0;i<16;i++) {
		if (p_epin_async[i]) {
			aiocb* aio=p_epin_async[i];
			if (p_epin_active[i]) {aio_cancel(aio->aio_fildes,aio);}
			if (aio->aio_fildes) {close(aio->aio_fildes);aio->aio_fildes=0;}
			if (aio->aio_buf) {free((void*)(aio->aio_buf));aio->aio_buf=NULL;}
			delete(aio);
			p_epin_async[i]=NULL;
		}
		if (p_epout_async[i]) {
			aiocb* aio=p_epout_async[i];
			aio_cancel(aio->aio_fildes,aio);
			if (aio->aio_fildes) {close(aio->aio_fildes);aio->aio_fildes=0;}
			if (aio->aio_buf) {free((void*)(aio->aio_buf));aio->aio_buf=NULL;}
			delete(aio);
			p_epout_async[i]=NULL;
		}
	}

	unmount_gadget();
	
	p_is_connected = false;
}

void HostProxy_GadgetFS::reset() {
	disconnect();
	reconnect();
}

bool HostProxy_GadgetFS::is_connected() {
	return p_is_connected;
}

#define NEVENT 5

//return 0 in usb_ctrlrequest->brequest if there is no request
int HostProxy_GadgetFS::control_request(usb_ctrlrequest *setup_packet, int *nbytes, __u8** dataptr,int timeout) {
	struct usb_gadgetfs_event events[NEVENT];
	int ret, nevent, i;
	struct pollfd fds;

	fds.fd = p_device_file;
	fds.events = POLLIN;
	if (!poll(&fds, 1, timeout) || !(fds.revents&POLLIN)) {
		setup_packet->bRequest=0;
		return 0;
	}

	ret = read (p_device_file, &events, sizeof(events));
	if (ret < 0) {
		setup_packet->bRequest=0;
		fprintf(stderr,"Read error %d\n",ret);
		return 0;
	}

	nevent = ret / sizeof(events[0]);
	if (debugLevel>1) fprintf(stderr, "gadgetfs: %d events received\n", nevent);

	for (i = 0; i < nevent; i++) {
		if (debugLevel>0 && events[i].type!=GADGETFS_SETUP) fprintf(stderr,"gadgetfs: event %d\n", events[i].type);
		switch (events[i].type) {
		case GADGETFS_SETUP:
			lastControl=events[i].u.setup;
			setup_packet->bRequestType=lastControl.bRequestType;
			setup_packet->bRequest=lastControl.bRequest;
			setup_packet->wIndex=lastControl.wIndex;
			setup_packet->wValue=lastControl.wValue;
			setup_packet->wLength=lastControl.wLength;
			if (!(lastControl.bRequestType&0x80) && lastControl.wLength) {
				*dataptr=(__u8*)malloc(lastControl.wLength);
				*nbytes=read(p_device_file,*dataptr,lastControl.wLength);
			} else {
				*dataptr=NULL;
				*nbytes=0;
			}
			return 0;
			break;
		case GADGETFS_NOP:
			break;
		case GADGETFS_CONNECT:
			/*
			if (handle->event_cb) {
				event.type = USG_EVENT_CONNECT;
				handle->speed = events[i].u.speed;
				debug (handle, 2, "gadgetfs: connected with speed %d\n",
				handle->speed);
				handle->event_cb (handle, &event, handle->event_arg);
			}
			*/
			break;
		case GADGETFS_DISCONNECT:
			/*
			if (handle->event_cb) {
				handle->speed = USB_SPEED_UNKNOWN;
				event.type = USG_EVENT_DISCONNECT;
				handle->event_cb (handle, &event, handle->event_arg);
			}
			*/
			break;
		case GADGETFS_SUSPEND:
			/*
			if (handle->event_cb) {
				event.type = USG_EVENT_SUSPEND;
				handle->event_cb (handle, &event, handle->event_arg);
			}
			*/
			break;
		default:
			break;
		}
	}

	setup_packet->bRequest=0;
	return 0;
}


void HostProxy_GadgetFS::send_data(__u8 endpoint,__u8 attributes,__u16 maxPacketSize,__u8* dataptr,int length) {
	int rc;
	
	dbgMessage("");

	if (!endpoint) {
		rc=write(p_device_file,dataptr,length);
		dbgMessage(""); fprintf( stderr, "%d=write(%x,%x,%d)\n", rc, p_device_file,dataptr,length); myDump( dataptr, length);
		if (rc<0) {
			fprintf(stderr,"Fail on EP00 write %d %s\n",errno,strerror(errno));
		} else {
			fprintf(stderr,"Sent %d bytes on EP00\n",rc);
		}
		return;
	}
	if (!(endpoint & 0x80)) {
		fprintf(stderr,"trying to send %d bytes on an out EP%02x\n",length,endpoint);
		return;
	}
	int number=endpoint&0x0f;
	if (!p_epin_async[number]) {
		fprintf(stderr,"trying to send %d bytes on a non-open EP%02x\n",length,endpoint);
		return;
	}

	aiocb* aio=p_epin_async[number];
	aio->aio_buf=malloc(length);
	memcpy((void*)(aio->aio_buf),dataptr,length);
	aio->aio_nbytes=length;

	rc=aio_write(aio);
	dbgMessage(""); fprintf( stderr, "%d=write(%x,%d)\n", rc, dataptr,length); myDump( dataptr, length);
	if (rc) {
		fprintf(stderr,"Error submitting aio for EP%02x %d %s\n",endpoint,errno,strerror(errno));
	} else {
		p_epin_active[number]=true;
	}
}

bool HostProxy_GadgetFS::send_wait_complete(__u8 endpoint,int timeout) {
	dbgMessage("");
	if (!endpoint) return true;
	if (!(endpoint & 0x80)) {
		fprintf(stderr,"trying to check send on an out EP%02x\n",endpoint);
		return false;
	}
	int number=endpoint&0x0f;
	if (!p_epin_async[number]) {
		fprintf(stderr,"trying to check send on a non-open EP%02x\n",endpoint);
		return false;
	}

	if (!p_epin_active[number]) return true;

	aiocb* aio=p_epin_async[number];

	int rc=aio_error(aio);
	if (rc==EINPROGRESS && timeout) {
		struct timespec ts;
		ts.tv_sec=0;
		ts.tv_nsec=1000000*timeout;
		if (aio_suspend(&aio,1,&ts)) {
			rc=0;
		} else {
			rc=aio_error(aio);
		}
	}
	if (rc==EINPROGRESS) return false;
	free((void*)(aio->aio_buf));
	aio->aio_buf=NULL;
	aio->aio_nbytes=0;
	if (rc) {
		fprintf(stderr,"Error during async aio on EP %02x %d %s\n",endpoint,rc,strerror(rc));
		p_epin_active[number]=false;
		return true;
	} else {
		rc=aio_return(aio);
		if (!rc) return true;
		dbgMessage(""); fprintf(stderr,"Sent %d bytes on EP%02x\n",rc,endpoint);
		//fprintf(stderr,"Sent %d bytes on EP%02x\n",rc,endpoint);
		p_epin_active[number]=false;
		return true;
	}
}

void HostProxy_GadgetFS::receive_data(__u8 endpoint,__u8 attributes,__u16 maxPacketSize,__u8** dataptr, int* length, int timeout) {
	dbgMessage("");

	if (!endpoint) {
		fprintf(stderr,"trying to receive %d bytes on EP00\n",*length);
		return;
	}
	dbgMessage("");
	if (endpoint & 0x80) {
		fprintf(stderr,"trying to receive %d bytes on an in EP%02x\n",*length,endpoint);
		return;
	}
	dbgMessage("");
	int number=endpoint&0x0f;
	if (!p_epout_async[number]) {
		fprintf(stderr,"trying to receive %d bytes on a non-open EP%02x\n",*length,endpoint);
		return;
	}

	dbgMessage("");
	aiocb* aio=p_epout_async[number];

	dbgMessage("");
	int rc=aio_error(aio);
	dbgMessage("");
	if (rc==EINPROGRESS && timeout) {
		struct timespec ts;
		ts.tv_sec=0;
		ts.tv_nsec=1000000*timeout;
		if (aio_suspend(&aio,1,&ts)) {
			return;
		} else {
			rc=aio_error(aio);
		}
	}
	dbgMessage("");
	if (rc) {
		if (rc==EINPROGRESS) {return;}
		fprintf(stderr,"Error during async aio on EP %02x %d %s\n",endpoint,rc,strerror(rc));
	} else {
		rc=aio_return(aio);
		*dataptr=(__u8*)malloc(rc);
		memcpy(*dataptr,(void*)(aio->aio_buf),rc);
		*length=rc;
		dbgMessage(""); fprintf( stderr, "%d=read(%x,%x,%d)\n", rc, p_device_file,dataptr,length); myDump( *dataptr, *length);
		
		//fprintf(stderr,"Read %d bytes on EP%02x\n",rc,number);
		int rc=aio_read(aio);
		if (rc) {
			delete(aio);fprintf(stderr,"Error submitting aio for EP%02x %d %s\n",endpoint,errno,strerror(errno));
			p_epout_async[number]=NULL;
		}
	}

}

void HostProxy_GadgetFS::control_ack() {
	if (debugLevel) fprintf(stderr,"Sending ACK\n");
	if (lastControl.bRequestType&0x80) {
		write(p_device_file,0,0);
	} else {
		read(p_device_file,0,0);
	}
}

void HostProxy_GadgetFS::stall_ep(__u8 endpoint) {
	if (debugLevel) fprintf(stderr,"Stalling EP%02x\n",endpoint);
	if (endpoint) {
		//FINISH for nonzero endpoint
	} else {
		if (lastControl.bRequestType&0x80) {
			read(p_device_file,0,0);
		} else {
			write(p_device_file,0,0);
		}
	}
}

void HostProxy_GadgetFS::setConfig(Configuration* fs_cfg,Configuration* hs_cfg,bool hs) {
	int ifc_idx, aifc_idx;
	__u8 ifc_count=fs_cfg->get_descriptor()->bNumInterfaces;
	for (ifc_idx=0;ifc_idx<ifc_count;ifc_idx++) {
		// modified 20141010 atsumi@aizulab.com
		// for considering alternate interface
		// begin
		int aifc_cnt = fs_cfg->get_interface_alternate_count( ifc_idx);
		for ( aifc_idx=0; aifc_idx < aifc_cnt; aifc_idx++) {
			Interface* fs_aifc=fs_cfg->get_interface_alternate(ifc_idx, aifc_idx);
			Interface* hs_aifc=hs_cfg?hs_cfg->get_interface_alternate(aifc_idx, aifc_idx):fs_aifc;
			hs_aifc=hs_aifc?hs_aifc:fs_aifc;
			__u8 ep_count=fs_aifc->get_endpoint_count();
			int ep_idx;
			for (ep_idx=0;ep_idx<ep_count;ep_idx++) {
				const usb_endpoint_descriptor* fs_ep=fs_aifc->get_endpoint_by_idx(ep_idx)->get_descriptor();
				const usb_endpoint_descriptor* hs_ep=(hs_aifc->get_endpoint_by_idx(ep_idx))?hs_aifc->get_endpoint_by_idx(ep_idx)->get_descriptor():fs_ep;
				__u8 bufSize=4+fs_ep->bLength+hs_ep->bLength;
				__u8* buf=(__u8*)calloc(1,bufSize);
				buf[0]=1;

				memcpy(buf+4,fs_ep,fs_ep->bLength);
				memcpy(buf+4+fs_ep->bLength,hs_ep,hs_ep->bLength);

				__u8 epAddress=fs_ep->bEndpointAddress;

				int fd=open_endpoint(epAddress);
				if (fd<0) {
					fprintf(stderr,"Fail on open EP%02x %d %s\n",epAddress,errno,strerror(errno));
					return;
				}
				if (epAddress & 0x80) {
					aiocb* aio=new aiocb();
					aio->aio_fildes=fd;
					aio->aio_offset=0;
					aio->aio_nbytes=0;
					aio->aio_buf=NULL;
					aio->aio_sigevent.sigev_notify=SIGEV_NONE;
					p_epin_async[epAddress&0x0f]=aio;
				} else {
					aiocb* aio=new aiocb();
					aio->aio_fildes=fd;
					aio->aio_offset=0;
					if (hs) {
						aio->aio_nbytes=(hs_ep->bmAttributes&0x02)?hs_ep->wMaxPacketSize:hs_ep->wMaxPacketSize;
					} else {
						aio->aio_nbytes=(fs_ep->bmAttributes&0x02)?fs_ep->wMaxPacketSize:fs_ep->wMaxPacketSize;
					}
					aio->aio_buf=malloc(aio->aio_nbytes);
					aio->aio_sigevent.sigev_notify=SIGEV_NONE;
					int rc=aio_read(aio);
					if (rc) {
						delete(aio);fprintf(stderr,"Error submitting aio for EP%02x %d %s\n",epAddress,errno,strerror(errno));
					} else {
						p_epout_async[epAddress&0x0f]=aio;
					}
				}
				
				write(fd,buf,bufSize);
				free(buf);
				fprintf(stderr,"Opened EP%02x\n",epAddress);
			}
		}
		// end
	}
}

static HostProxy_GadgetFS *proxy;

extern "C" {
	HostProxy * get_hostproxy_plugin(ConfigParser *cfg) {
		proxy = new HostProxy_GadgetFS(cfg);
		return (HostProxy *) proxy;
	}
	
	void destroy_plugin() {
		delete proxy;
	}
}
>>>>>>> 12c467c0
<|MERGE_RESOLUTION|>--- conflicted
+++ resolved
@@ -1,4 +1,3 @@
-<<<<<<< HEAD
 /*
  * Copyright 2013 Dominic Spill
  * Copyright 2013 Adam Stasiak
@@ -39,6 +38,7 @@
 #include "Configuration.h"
 #include "Interface.h"
 #include "Endpoint.h"
+#include "myDebug.h"
 
 int HostProxy_GadgetFS::debugLevel=0;
 
@@ -332,557 +332,6 @@
 
 
 void HostProxy_GadgetFS::send_data(__u8 endpoint,__u8 attributes,__u16 maxPacketSize,__u8* dataptr,int length) {
-	if (!endpoint) {
-		int rc=write(p_device_file,dataptr,length);
-		if (rc<0) {
-			fprintf(stderr,"Fail on EP00 write %d %s\n",errno,strerror(errno));
-		} else {
-			//fprintf(stderr,"Sent %d bytes on EP00\n",rc);
-		}
-		return;
-	}
-	if (!(endpoint & 0x80)) {
-		fprintf(stderr,"trying to send %d bytes on an out EP%02x\n",length,endpoint);
-		return;
-	}
-	int number=endpoint&0x0f;
-	if (!p_epin_async[number]) {
-		fprintf(stderr,"trying to send %d bytes on a non-open EP%02x\n",length,endpoint);
-		return;
-	}
-
-	aiocb* aio=p_epin_async[number];
-	aio->aio_buf=malloc(length);
-	memcpy((void*)(aio->aio_buf),dataptr,length);
-	aio->aio_nbytes=length;
-
-	int rc=aio_write(aio);
-	if (rc) {
-		fprintf(stderr,"Error submitting aio for EP%02x %d %s\n",endpoint,errno,strerror(errno));
-	} else {
-		p_epin_active[number]=true;
-	}
-}
-
-bool HostProxy_GadgetFS::send_wait_complete(__u8 endpoint,int timeout) {
-	if (!endpoint) return true;
-	if (!(endpoint & 0x80)) {
-		fprintf(stderr,"trying to check send on an out EP%02x\n",endpoint);
-		return false;
-	}
-	int number=endpoint&0x0f;
-	if (!p_epin_async[number]) {
-		fprintf(stderr,"trying to check send on a non-open EP%02x\n",endpoint);
-		return false;
-	}
-
-	if (!p_epin_active[number]) return true;
-
-	aiocb* aio=p_epin_async[number];
-
-	int rc=aio_error(aio);
-	if (rc==EINPROGRESS && timeout) {
-		struct timespec ts;
-		ts.tv_sec=0;
-		ts.tv_nsec=1000000*timeout;
-		if (aio_suspend(&aio,1,&ts)) {
-			rc=0;
-		} else {
-			rc=aio_error(aio);
-		}
-	}
-	if (rc==EINPROGRESS) return false;
-	free((void*)(aio->aio_buf));
-	aio->aio_buf=NULL;
-	aio->aio_nbytes=0;
-	if (rc) {
-		fprintf(stderr,"Error during async aio on EP %02x %d %s\n",endpoint,rc,strerror(rc));
-		p_epin_active[number]=false;
-		return true;
-	} else {
-		rc=aio_return(aio);
-		if (!rc) return true;
-		//fprintf(stderr,"Sent %d bytes on EP%02x\n",rc,endpoint);
-		p_epin_active[number]=false;
-		return true;
-	}
-}
-
-void HostProxy_GadgetFS::receive_data(__u8 endpoint,__u8 attributes,__u16 maxPacketSize,__u8** dataptr, int* length, int timeout) {
-	if (!endpoint) {
-		fprintf(stderr,"trying to receive %d bytes on EP00\n",*length);
-		return;
-	}
-	if (endpoint & 0x80) {
-		fprintf(stderr,"trying to receive %d bytes on an in EP%02x\n",*length,endpoint);
-		return;
-	}
-	int number=endpoint&0x0f;
-	if (!p_epout_async[number]) {
-		fprintf(stderr,"trying to receive %d bytes on a non-open EP%02x\n",*length,endpoint);
-		return;
-	}
-
-	aiocb* aio=p_epout_async[number];
-
-	int rc=aio_error(aio);
-	if (rc==EINPROGRESS && timeout) {
-		struct timespec ts;
-		ts.tv_sec=0;
-		ts.tv_nsec=1000000*timeout;
-		if (aio_suspend(&aio,1,&ts)) {
-			return;
-		} else {
-			rc=aio_error(aio);
-		}
-	}
-	if (rc) {
-		if (rc==EINPROGRESS) {return;}
-		fprintf(stderr,"Error during async aio on EP %02x %d %s\n",endpoint,rc,strerror(rc));
-	} else {
-		rc=aio_return(aio);
-		*dataptr=(__u8*)malloc(rc);
-		memcpy(*dataptr,(void*)(aio->aio_buf),rc);
-		*length=rc;
-		//fprintf(stderr,"Read %d bytes on EP%02x\n",rc,number);
-		int rc=aio_read(aio);
-		if (rc) {
-			delete(aio);fprintf(stderr,"Error submitting aio for EP%02x %d %s\n",endpoint,errno,strerror(errno));
-			p_epout_async[number]=NULL;
-		}
-	}
-
-}
-
-void HostProxy_GadgetFS::control_ack() {
-	if (debugLevel) fprintf(stderr,"Sending ACK\n");
-	if (lastControl.bRequestType&0x80) {
-		write(p_device_file,0,0);
-	} else {
-		read(p_device_file,0,0);
-	}
-}
-
-void HostProxy_GadgetFS::stall_ep(__u8 endpoint) {
-	if (debugLevel) fprintf(stderr,"Stalling EP%02x\n",endpoint);
-	if (endpoint) {
-		//FINISH for nonzero endpoint
-	} else {
-		if (lastControl.bRequestType&0x80) {
-			read(p_device_file,0,0);
-		} else {
-			write(p_device_file,0,0);
-		}
-	}
-}
-
-void HostProxy_GadgetFS::setConfig(Configuration* fs_cfg,Configuration* hs_cfg,bool hs) {
-	int ifc_idx;
-	__u8 ifc_count=fs_cfg->get_descriptor()->bNumInterfaces;
-	for (ifc_idx=0;ifc_idx<ifc_count;ifc_idx++) {
-		Interface* fs_ifc=fs_cfg->get_interface(ifc_idx);
-		Interface* hs_ifc=hs_cfg?hs_cfg->get_interface(ifc_idx):fs_ifc;
-		hs_ifc=hs_ifc?hs_ifc:fs_ifc;
-		__u8 ep_count=fs_ifc->get_endpoint_count();
-		int ep_idx;
-		for (ep_idx=0;ep_idx<ep_count;ep_idx++) {
-			const usb_endpoint_descriptor* fs_ep=fs_ifc->get_endpoint_by_idx(ep_idx)->get_descriptor();
-			const usb_endpoint_descriptor* hs_ep=(hs_ifc->get_endpoint_by_idx(ep_idx))?hs_ifc->get_endpoint_by_idx(ep_idx)->get_descriptor():fs_ep;
-			__u8 bufSize=4+fs_ep->bLength+hs_ep->bLength;
-			__u8* buf=(__u8*)calloc(1,bufSize);
-			buf[0]=1;
-
-			memcpy(buf+4,fs_ep,fs_ep->bLength);
-			memcpy(buf+4+fs_ep->bLength,hs_ep,hs_ep->bLength);
-
-			__u8 epAddress=fs_ep->bEndpointAddress;
-
-			int fd=open_endpoint(epAddress);
-			if (fd<0) {
-				fprintf(stderr,"Fail on open EP%02x %d %s\n",epAddress,errno,strerror(errno));
-				return;
-			}
-			if (epAddress & 0x80) {
-				aiocb* aio=new aiocb();
-				aio->aio_fildes=fd;
-				aio->aio_offset=0;
-				aio->aio_nbytes=0;
-				aio->aio_buf=NULL;
-				aio->aio_sigevent.sigev_notify=SIGEV_NONE;
-				p_epin_async[epAddress&0x0f]=aio;
-			} else {
-				aiocb* aio=new aiocb();
-				aio->aio_fildes=fd;
-				aio->aio_offset=0;
-				if (hs) {
-					aio->aio_nbytes=(hs_ep->bmAttributes&0x02)?hs_ep->wMaxPacketSize:hs_ep->wMaxPacketSize;
-				} else {
-					aio->aio_nbytes=(fs_ep->bmAttributes&0x02)?fs_ep->wMaxPacketSize:fs_ep->wMaxPacketSize;
-				}
-				aio->aio_buf=malloc(aio->aio_nbytes);
-				aio->aio_sigevent.sigev_notify=SIGEV_NONE;
-				int rc=aio_read(aio);
-				if (rc) {
-					delete(aio);fprintf(stderr,"Error submitting aio for EP%02x %d %s\n",epAddress,errno,strerror(errno));
-				} else {
-					p_epout_async[epAddress&0x0f]=aio;
-				}
-			}
-
-			write(fd,buf,bufSize);
-			free(buf);
-			fprintf(stderr,"Opened EP%02x\n",epAddress);
-		}
-	}
-}
-
-static HostProxy_GadgetFS *proxy;
-
-extern "C" {
-	HostProxy * get_hostproxy_plugin(ConfigParser *cfg) {
-		proxy = new HostProxy_GadgetFS(cfg);
-		return (HostProxy *) proxy;
-	}
-	
-	void destroy_plugin() {
-		delete proxy;
-	}
-}
-=======
-/*
- * Copyright 2013 Dominic Spill
- * Copyright 2013 Adam Stasiak
- * 
- * Based on libusb-gadget - Copyright 2009 Daiki Ueno <ueno@unixuser.org>
- *
- * This file is part of USBProxy.
- *
- * This program is free software; you can redistribute it and/or modify
- * it under the terms of the GNU General Public License as published by
- * the Free Software Foundation; either version 3, or (at your option)
- * any later version.
- *
- * This program is distributed in the hope that it will be useful,
- * but WITHOUT ANY WARRANTY; without even the implied warranty of
- * MERCHANTABILITY or FITNESS FOR A PARTICULAR PURPOSE.  See the
- * GNU General Public License for more details.
- *
- * You should have received a copy of the GNU General Public License
- * along with this program; see the file COPYING.  If not, write to
- * the Free Software Foundation, Inc., 51 Franklin Street,
- * Boston, MA 02110-1301, USA.
- *
- * HostProxyGadgetFS.cpp
- *
- * Created on: Nov 21, 2013
- */
-#include "HostProxy_GadgetFS.h"
-#include <cstring>
-#include <unistd.h>
-#include <poll.h>
-#include "GadgetFS_helpers.h"
-#include "errno.h"
-#include "TRACE.h"
-#include "HexString.h"
-
-#include "DeviceQualifier.h"
-#include "Configuration.h"
-#include "Interface.h"
-#include "Endpoint.h"
-#include "myDebug.h"
-
-int HostProxy_GadgetFS::debugLevel=0;
-
-HostProxy_GadgetFS::HostProxy_GadgetFS(ConfigParser *cfg) {
-	mount_gadget();
-	p_is_connected = false;
-	p_device_file=0;
-	descriptor=NULL;
-	descriptorLength=0;
-	lastControl.bRequest=0;
-	int i;
-	for (i=0;i<16;i++) {
-		p_epin_async[i]=NULL;
-		p_epin_active[i]=false;
-		p_epout_async[i]=NULL;
-	}
-}
-
-HostProxy_GadgetFS::~HostProxy_GadgetFS() {
-	if (p_device_file) {
-		close(p_device_file);
-		p_device_file=0;
-	}
-	int i;
-	for (i=0;i<16;i++) {
-		if (p_epin_async[i]) {
-			aiocb* aio=p_epin_async[i];
-			if (p_epin_active[i]) {aio_cancel(aio->aio_fildes,aio);}
-			if (aio->aio_fildes) {close(aio->aio_fildes);aio->aio_fildes=0;}
-			if (aio->aio_buf) {free((void*)(aio->aio_buf));aio->aio_buf=NULL;}
-			delete(aio);
-			p_epin_async[i]=NULL;
-		}
-		if (p_epout_async[i]) {
-			aiocb* aio=p_epout_async[i];
-			aio_cancel(aio->aio_fildes,aio);
-			if (aio->aio_fildes) {close(aio->aio_fildes);aio->aio_fildes=0;}
-			if (aio->aio_buf) {free((void*)(aio->aio_buf));aio->aio_buf=NULL;}
-			delete(aio);
-			p_epout_async[i]=NULL;
-		}
-	}
-	if (descriptor) {
-		free(descriptor);
-		descriptor=NULL;
-		descriptorLength=0;
-	}
-	unmount_gadget();
-}
-
-int HostProxy_GadgetFS::generate_descriptor(Device* device) {
-	char *ptr;
-	int i;
-	descriptor=(char*)malloc(USB_BUFSIZE);
-
-	ptr = descriptor;
-	/* tag for device descriptor format */
-	ptr[0] = ptr[1] = ptr[2] = ptr[3] = 0;
-	ptr += 4;
-
-
-	Configuration* cfg;
-	for (i=1;i<=device->get_descriptor()->bNumConfigurations;i++) {
-		if (device->is_highspeed() && device->get_device_qualifier()) {
-			cfg=device->get_device_qualifier()->get_configuration(i);
-		} else {
-			cfg=device->get_configuration(i);
-		}
-		if (cfg) {
-			int length=cfg->get_full_descriptor_length();
-			usb_config_descriptor* buf=(usb_config_descriptor*)(cfg->get_full_descriptor());
-			buf->bDescriptorType=USB_DT_CONFIG;
-			buf->bmAttributes&=(~USB_CONFIG_ATT_WAKEUP);
-			buf->wTotalLength=length;
-			memcpy(ptr,buf,length);
-			free(buf);
-			ptr+=length;
-		}
-	}
-
-	for (i=1;i<=device->get_descriptor()->bNumConfigurations;i++) {
-		if (!device->is_highspeed() && device->get_device_qualifier()) {
-			cfg=device->get_device_qualifier()->get_configuration(i);
-		} else {
-			cfg=device->get_configuration(i);
-		}
-		if (cfg) {
-			int length=cfg->get_full_descriptor_length();
-			usb_config_descriptor* buf=(usb_config_descriptor*)(cfg->get_full_descriptor());
-			buf->bDescriptorType=USB_DT_CONFIG;
-			buf->bmAttributes&=(~USB_CONFIG_ATT_WAKEUP);
-			buf->wTotalLength=length;
-			memcpy(ptr,buf,length);
-			free(buf);
-			ptr+=length;
-		}
-	}
-
-	memcpy(ptr, (char *)device->get_descriptor(), sizeof(usb_device_descriptor));
-	ptr += sizeof(struct usb_device_descriptor);
-	descriptorLength=ptr-descriptor;
-	descriptor=(char*)realloc(descriptor,descriptorLength);
-	return 0;
-}
-
-
-int HostProxy_GadgetFS::connect(Device* device,int timeout) {
-	int status;
-
-	if (p_is_connected) {fprintf(stderr,"GadgetFS already connected.\n"); return 0;}
-
-	if (generate_descriptor(device)!=0) {return 1;}
-
-	if (debugLevel>0) {
-		char* hex=hex_string((void*)descriptor,descriptorLength);
-		fprintf(stderr,"%s\n",hex);
-		free(hex);
-	}
-
-	p_device_file = open_gadget();
-	if (p_device_file < 0) {
-		fprintf(stderr,"Fail on open %d %s\n",errno,strerror(errno));
-		return 1;
-	}
-
-	status = write(p_device_file, descriptor, descriptorLength);
-	if (status < 0) {
-		fprintf(stderr,"Fail on write %d %s\n",errno,strerror(errno));
-		close(p_device_file);
-		p_device_file=0;
-		return 1;
-	}
-
-	p_is_connected = true;
-	return 0;
-}
-
-int HostProxy_GadgetFS::reconnect() {
-	int status;
-
-	if (p_is_connected) {fprintf(stderr,"GadgetFS already connected.\n"); return 0;}
-	if (!descriptor) {return 1;}
-
-	if (debugLevel>0) {
-		char* hex=hex_string((void*)descriptor,descriptorLength);
-		fprintf(stderr,"%s\n",hex);
-		free(hex);
-	}
-
-	p_device_file = open_gadget();
-	if (p_device_file < 0) {
-		fprintf(stderr,"Fail on open %d %s\n",errno,strerror(errno));
-		return 1;
-	}
-
-	status = write(p_device_file, descriptor, descriptorLength);
-	if (status < 0) {
-		fprintf(stderr,"Fail on write %d %s\n",errno,strerror(errno));
-		close(p_device_file);
-		p_device_file=0;
-		return 1;
-	}
-
-	p_is_connected = true;
-	return 0;
-}
-
-void HostProxy_GadgetFS::disconnect() {
-	if (!p_is_connected) {fprintf(stderr,"GadgetFS not connected.\n"); return;}
-
-	if (p_device_file) {
-		close(p_device_file);
-		p_device_file=0;
-	}
-	int i;
-	for (i=0;i<16;i++) {
-		if (p_epin_async[i]) {
-			aiocb* aio=p_epin_async[i];
-			if (p_epin_active[i]) {aio_cancel(aio->aio_fildes,aio);}
-			if (aio->aio_fildes) {close(aio->aio_fildes);aio->aio_fildes=0;}
-			if (aio->aio_buf) {free((void*)(aio->aio_buf));aio->aio_buf=NULL;}
-			delete(aio);
-			p_epin_async[i]=NULL;
-		}
-		if (p_epout_async[i]) {
-			aiocb* aio=p_epout_async[i];
-			aio_cancel(aio->aio_fildes,aio);
-			if (aio->aio_fildes) {close(aio->aio_fildes);aio->aio_fildes=0;}
-			if (aio->aio_buf) {free((void*)(aio->aio_buf));aio->aio_buf=NULL;}
-			delete(aio);
-			p_epout_async[i]=NULL;
-		}
-	}
-
-	unmount_gadget();
-	
-	p_is_connected = false;
-}
-
-void HostProxy_GadgetFS::reset() {
-	disconnect();
-	reconnect();
-}
-
-bool HostProxy_GadgetFS::is_connected() {
-	return p_is_connected;
-}
-
-#define NEVENT 5
-
-//return 0 in usb_ctrlrequest->brequest if there is no request
-int HostProxy_GadgetFS::control_request(usb_ctrlrequest *setup_packet, int *nbytes, __u8** dataptr,int timeout) {
-	struct usb_gadgetfs_event events[NEVENT];
-	int ret, nevent, i;
-	struct pollfd fds;
-
-	fds.fd = p_device_file;
-	fds.events = POLLIN;
-	if (!poll(&fds, 1, timeout) || !(fds.revents&POLLIN)) {
-		setup_packet->bRequest=0;
-		return 0;
-	}
-
-	ret = read (p_device_file, &events, sizeof(events));
-	if (ret < 0) {
-		setup_packet->bRequest=0;
-		fprintf(stderr,"Read error %d\n",ret);
-		return 0;
-	}
-
-	nevent = ret / sizeof(events[0]);
-	if (debugLevel>1) fprintf(stderr, "gadgetfs: %d events received\n", nevent);
-
-	for (i = 0; i < nevent; i++) {
-		if (debugLevel>0 && events[i].type!=GADGETFS_SETUP) fprintf(stderr,"gadgetfs: event %d\n", events[i].type);
-		switch (events[i].type) {
-		case GADGETFS_SETUP:
-			lastControl=events[i].u.setup;
-			setup_packet->bRequestType=lastControl.bRequestType;
-			setup_packet->bRequest=lastControl.bRequest;
-			setup_packet->wIndex=lastControl.wIndex;
-			setup_packet->wValue=lastControl.wValue;
-			setup_packet->wLength=lastControl.wLength;
-			if (!(lastControl.bRequestType&0x80) && lastControl.wLength) {
-				*dataptr=(__u8*)malloc(lastControl.wLength);
-				*nbytes=read(p_device_file,*dataptr,lastControl.wLength);
-			} else {
-				*dataptr=NULL;
-				*nbytes=0;
-			}
-			return 0;
-			break;
-		case GADGETFS_NOP:
-			break;
-		case GADGETFS_CONNECT:
-			/*
-			if (handle->event_cb) {
-				event.type = USG_EVENT_CONNECT;
-				handle->speed = events[i].u.speed;
-				debug (handle, 2, "gadgetfs: connected with speed %d\n",
-				handle->speed);
-				handle->event_cb (handle, &event, handle->event_arg);
-			}
-			*/
-			break;
-		case GADGETFS_DISCONNECT:
-			/*
-			if (handle->event_cb) {
-				handle->speed = USB_SPEED_UNKNOWN;
-				event.type = USG_EVENT_DISCONNECT;
-				handle->event_cb (handle, &event, handle->event_arg);
-			}
-			*/
-			break;
-		case GADGETFS_SUSPEND:
-			/*
-			if (handle->event_cb) {
-				event.type = USG_EVENT_SUSPEND;
-				handle->event_cb (handle, &event, handle->event_arg);
-			}
-			*/
-			break;
-		default:
-			break;
-		}
-	}
-
-	setup_packet->bRequest=0;
-	return 0;
-}
-
-
-void HostProxy_GadgetFS::send_data(__u8 endpoint,__u8 attributes,__u16 maxPacketSize,__u8* dataptr,int length) {
 	int rc;
 	
 	dbgMessage("");
@@ -1123,5 +572,4 @@
 	void destroy_plugin() {
 		delete proxy;
 	}
-}
->>>>>>> 12c467c0
+}