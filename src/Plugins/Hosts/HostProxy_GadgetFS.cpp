--- conflicted
+++ resolved
@@ -253,10 +253,7 @@
 	struct usb_gadgetfs_event events[NEVENT];
 	int ret, nevent, i;
 	struct pollfd fds;
-<<<<<<< HEAD
-
-=======
->>>>>>> 671feff5
+
 	fds.fd = p_device_file;
 	fds.events = POLLIN;
 	if (!poll(&fds, 1, timeout) || !(fds.revents&POLLIN)) {
@@ -334,24 +331,12 @@
 
 
 void HostProxy_GadgetFS::send_data(__u8 endpoint,__u8 attributes,__u16 maxPacketSize,__u8* dataptr,int length) {
-<<<<<<< HEAD
-	int rc;
-	
-
-	if (!endpoint) {
-		rc=write(p_device_file,dataptr,length);
-		if (rc<0) {
-			fprintf(stderr,"Fail on EP00 write %d %s\n",errno,strerror(errno));
-		} else {
-			fprintf(stderr,"Sent %d bytes on EP00\n",rc);
-=======
 	if (!endpoint) {
 		int rc=write(p_device_file,dataptr,length);
 		if (rc<0) {
 			fprintf(stderr,"Fail on EP00 write %d %s\n",errno,strerror(errno));
 		} else {
 			//fprintf(stderr,"Sent %d bytes on EP00\n",rc);
->>>>>>> 671feff5
 		}
 		return;
 	}
@@ -370,11 +355,7 @@
 	memcpy((void*)(aio->aio_buf),dataptr,length);
 	aio->aio_nbytes=length;
 
-<<<<<<< HEAD
-	rc=aio_write(aio);
-=======
 	int rc=aio_write(aio);
->>>>>>> 671feff5
 	if (rc) {
 		fprintf(stderr,"Error submitting aio for EP%02x %d %s\n",endpoint,errno,strerror(errno));
 	} else {
@@ -427,10 +408,6 @@
 }
 
 void HostProxy_GadgetFS::receive_data(__u8 endpoint,__u8 attributes,__u16 maxPacketSize,__u8** dataptr, int* length, int timeout) {
-<<<<<<< HEAD
-
-=======
->>>>>>> 671feff5
 	if (!endpoint) {
 		fprintf(stderr,"trying to receive %d bytes on EP00\n",*length);
 		return;
@@ -466,10 +443,6 @@
 		*dataptr=(__u8*)malloc(rc);
 		memcpy(*dataptr,(void*)(aio->aio_buf),rc);
 		*length=rc;
-<<<<<<< HEAD
-		
-=======
->>>>>>> 671feff5
 		//fprintf(stderr,"Read %d bytes on EP%02x\n",rc,number);
 		int rc=aio_read(aio);
 		if (rc) {
@@ -503,7 +476,6 @@
 }
 
 void HostProxy_GadgetFS::setConfig(Configuration* fs_cfg,Configuration* hs_cfg,bool hs) {
-<<<<<<< HEAD
 	int ifc_idx, aifc_idx;
 	__u8 ifc_count=fs_cfg->get_descriptor()->bNumInterfaces;
 	for (ifc_idx=0;ifc_idx<ifc_count;ifc_idx++) {
@@ -567,64 +539,6 @@
 			}
 		}
 		// end
-=======
-	int ifc_idx;
-	__u8 ifc_count=fs_cfg->get_descriptor()->bNumInterfaces;
-	for (ifc_idx=0;ifc_idx<ifc_count;ifc_idx++) {
-		Interface* fs_ifc=fs_cfg->get_interface(ifc_idx);
-		Interface* hs_ifc=hs_cfg?hs_cfg->get_interface(ifc_idx):fs_ifc;
-		hs_ifc=hs_ifc?hs_ifc:fs_ifc;
-		__u8 ep_count=fs_ifc->get_endpoint_count();
-		int ep_idx;
-		for (ep_idx=0;ep_idx<ep_count;ep_idx++) {
-			const usb_endpoint_descriptor* fs_ep=fs_ifc->get_endpoint_by_idx(ep_idx)->get_descriptor();
-			const usb_endpoint_descriptor* hs_ep=(hs_ifc->get_endpoint_by_idx(ep_idx))?hs_ifc->get_endpoint_by_idx(ep_idx)->get_descriptor():fs_ep;
-			__u8 bufSize=4+fs_ep->bLength+hs_ep->bLength;
-			__u8* buf=(__u8*)calloc(1,bufSize);
-			buf[0]=1;
-
-			memcpy(buf+4,fs_ep,fs_ep->bLength);
-			memcpy(buf+4+fs_ep->bLength,hs_ep,hs_ep->bLength);
-
-			__u8 epAddress=fs_ep->bEndpointAddress;
-
-			int fd=open_endpoint(epAddress);
-			if (fd<0) {
-				fprintf(stderr,"Fail on open EP%02x %d %s\n",epAddress,errno,strerror(errno));
-				return;
-			}
-			if (epAddress & 0x80) {
-				aiocb* aio=new aiocb();
-				aio->aio_fildes=fd;
-				aio->aio_offset=0;
-				aio->aio_nbytes=0;
-				aio->aio_buf=NULL;
-				aio->aio_sigevent.sigev_notify=SIGEV_NONE;
-				p_epin_async[epAddress&0x0f]=aio;
-			} else {
-				aiocb* aio=new aiocb();
-				aio->aio_fildes=fd;
-				aio->aio_offset=0;
-				if (hs) {
-					aio->aio_nbytes=(hs_ep->bmAttributes&0x02)?hs_ep->wMaxPacketSize:hs_ep->wMaxPacketSize;
-				} else {
-					aio->aio_nbytes=(fs_ep->bmAttributes&0x02)?fs_ep->wMaxPacketSize:fs_ep->wMaxPacketSize;
-				}
-				aio->aio_buf=malloc(aio->aio_nbytes);
-				aio->aio_sigevent.sigev_notify=SIGEV_NONE;
-				int rc=aio_read(aio);
-				if (rc) {
-					delete(aio);fprintf(stderr,"Error submitting aio for EP%02x %d %s\n",epAddress,errno,strerror(errno));
-				} else {
-					p_epout_async[epAddress&0x0f]=aio;
-				}
-			}
-
-			write(fd,buf,bufSize);
-			free(buf);
-			fprintf(stderr,"Opened EP%02x\n",epAddress);
-		}
->>>>>>> 671feff5
 	}
 }
 
