/*
 * Copyright 2013 Dominic Spill
 * Copyright 2013 Adam Stasiak
 *
 * This file is part of USBProxy.
 *
 * This program is free software; you can redistribute it and/or modify
 * it under the terms of the GNU General Public License as published by
 * the Free Software Foundation; either version 3, or (at your option)
 * any later version.
 *
 * This program is distributed in the hope that it will be useful,
 * but WITHOUT ANY WARRANTY; without even the implied warranty of
 * MERCHANTABILITY or FITNESS FOR A PARTICULAR PURPOSE.  See the
 * GNU General Public License for more details.
 *
 * You should have received a copy of the GNU General Public License
 * along with this program; see the file COPYING.  If not, write to
 * the Free Software Foundation, Inc., 51 Franklin Street,
 * Boston, MA 02110-1301, USA.
 *
 * Manager.cpp
 *
 * Created on: Nov 12, 2013
 */
#include <unistd.h>
#include <signal.h>
#include <pthread.h>
#include <errno.h>

#include "Manager.h"
#include "TRACE.h"
#include "mqueue_helpers.h"

#include "Device.h"
#include "DeviceQualifier.h"
#include "Endpoint.h"
#include "Packet.h"

#include "PluginManager.h"
#include "ConfigParser.h"

#include "DeviceProxy.h"
#include "HostProxy.h"
#include "PacketFilter.h"
#include "RelayReader.h"
#include "RelayWriter.h"
#include "Injector.h"

<<<<<<< HEAD

=======
>>>>>>> 3937c50f
Manager::Manager() {
	haltSignal=0;
	status=USBM_IDLE;
	plugin_manager = new PluginManager();
	deviceProxy=NULL;
	hostProxy=NULL;
	device=NULL;
	filters=NULL;
	filterCount=0;
	injectors=NULL;
	injectorCount=0;
	injectorThreads=NULL;

	int i;
	for(i=0;i<16;i++) {
		in_endpoints[i]=NULL;
		in_readers[i]=NULL;
		in_writers[i]=NULL;
		in_readerThreads[i]=0;
		in_writerThreads[i]=0;

		out_endpoints[i]=NULL;
		out_readers[i]=NULL;
		out_writers[i]=NULL;
		out_readerThreads[i]=0;
		out_writerThreads[i]=0;
	}
}

Manager::~Manager() {
	if (device) {
		delete(device);
		device=NULL;
	}
	if (filters) {
		free(filters);
		filters=NULL;
	}

	int i;
	for (i=0;i<16;i++) {
		if (in_readerThreads[i]) {
			pthread_cancel(in_readerThreads[i]);
			in_readerThreads[i]=0;
		}
		if (in_readers[i]) {
			delete(in_readers[i]);
			in_readers[i]=NULL;
		}

		if (in_writerThreads[i]) {
			pthread_cancel(in_writerThreads[i]);
			in_writerThreads[i]=0;
		}
		if (in_writers[i]) {
			delete(in_writers[i]);
			in_writers[i]=NULL;
		}

		if (out_readerThreads[i]) {
			pthread_cancel(out_readerThreads[i]);
			out_readerThreads[i]=0;
		}
		if (out_readers[i]) {
			delete(out_readers[i]);
			out_readers[i]=NULL;
		}

		if (out_writerThreads[i]) {
			pthread_cancel(out_writerThreads[i]);
			out_writerThreads[i]=0;
		}
		if (out_writers[i]) {
			delete(out_writers[i]);
			out_writers[i]=NULL;
		}
	}
	if (injectorThreads) {
		for (i=0;i<injectorCount;i++) {
			if (injectorThreads[i]) {
				pthread_cancel(injectorThreads[i]);
				injectorThreads[i]=0;
			}
		}
		free(injectorThreads);
		injectorThreads=NULL;
	}
	if (injectors) {
		free(injectors);
		injectors=NULL;
	}
}

void Manager::load_plugins(ConfigParser *cfg) {
	plugin_manager->load_plugins(cfg);
	deviceProxy = plugin_manager->device_proxy;
	hostProxy = plugin_manager->host_proxy;
	for(std::vector<PacketFilter*>::iterator it = plugin_manager->filters.begin();
		it != plugin_manager->filters.end(); ++it) {
		add_filter(*it);
	}
	for(std::vector<Injector*>::iterator it = plugin_manager->injectors.begin();
		it != plugin_manager->injectors.end(); ++it) {
		add_injector(*it);
	}
}

void Manager::add_injector(Injector* _injector){
	if (status!=USBM_IDLE) {fprintf(stderr,"Can't add injectors unless manager is idle.\n");}
	if (injectors) {
		injectors=(Injector**)realloc(injectors,++injectorCount*sizeof(Injector*));
	} else {
		injectorCount=1;
		injectors=(Injector**)malloc(sizeof(Injector*));
	}
	injectors[injectorCount-1]=_injector;
}

void Manager::remove_injector(__u8 index,bool freeMemory){
	if (status!=USBM_IDLE && status != USBM_RESET) {fprintf(stderr,"Can't remove injectors unless manager is idle or reset.\n");}
	if (!injectors || index>=injectorCount) {fprintf(stderr,"Injector index out of bounds.\n");}
	if (freeMemory && injectors[index]) {delete(injectors[index]);/* not needed injectors[index]=NULL;*/}
	if (injectorCount==1) {
		injectorCount=0;
		free(injectors);
		injectors=NULL;
	} else {
		int i;
		for(i=index+1;i<injectorCount;i++) {
			injectors[i-1]=injectors[i];
		}
		injectors=(Injector**)realloc(injectors,--injectorCount*sizeof(Injector*));
	}
}

Injector* Manager::get_injector(__u8 index){
	if (!injectors || index>=injectorCount) {return NULL;}
	return injectors[index];
}

__u8 Manager::get_injector_count(){
	return injectorCount;
}

void Manager::add_filter(PacketFilter* _filter){
	if (status!=USBM_IDLE  && status != USBM_RESET) {fprintf(stderr,"Can't add filters unless manager is idle or reset.\n");}
	if (filters) {
		filters=(PacketFilter**)realloc(filters,++filterCount*sizeof(PacketFilter*));
	} else {
		filterCount=1;
		filters=(PacketFilter**)malloc(sizeof(PacketFilter*));
	}
	filters[filterCount-1]=_filter;
}

void Manager::remove_filter(__u8 index,bool freeMemory){
	if (status!=USBM_IDLE && status != USBM_RESET) {fprintf(stderr,"Can't remove filters unless manager is idle or reset.\n");}
	if (!filters || index>=filterCount) {fprintf(stderr,"Filter index out of bounds.\n");}
	if (freeMemory && filters[index]) {delete(filters[index]);/* not needed filters[index]=NULL;*/}
	if (filterCount==1) {
		filterCount=0;
		free(filters);
		filters=NULL;
	} else {
		int i;
		for(i=index+1;i<filterCount;i++) {
			filters[i-1]=filters[i];
		}
		filters=(PacketFilter**)realloc(filters,--filterCount*sizeof(PacketFilter*));
	}
}

PacketFilter* Manager::get_filter(__u8 index){
	if (!filters || index>=filterCount) {return NULL;}
	return filters[index];
}

__u8 Manager::get_filter_count(){
	return filterCount;
}

void spinner(int dir) {
	static int i;
	if (dir==0) {i=-1;return;}
	const char* spinchar="|/-\\";
	if (i==-1) {i=0;} else {putchar('\x8');}
	putchar(spinchar[i]);
	i+=dir;
	if (i<0) i=3;
	if (i>3) i=0;
	fflush(stdout);
}

void Manager::start_control_relaying(){
	clean_mqueue();

	haltSignal=SIGRTMIN;
	//TODO this should exit immediately if already started, and wait (somehow) is stopping or setting up
	status=USBM_SETUP;

	//connect device proxy
	int rc=deviceProxy->connect();
	spinner(0);
	while (rc==ETIMEDOUT && status==USBM_SETUP) {
		spinner(1);
		rc=deviceProxy->connect();
	}
	if (rc!=0) {fprintf(stderr,"Unable to connect to device proxy.\n");status=USBM_IDLE;return;}

	//populate device model
	device=new Device(deviceProxy);
	device->print(0);

	// modified 20141007 atsumi@aizulab.com
  // I think interfaces are claimed soon after connecting device.
	//Claim interfaces
	Configuration* cfg;
	cfg=device->get_active_configuration();
	int ifc_cnt=cfg->get_descriptor()->bNumInterfaces;
	for (int i=0;i<ifc_cnt;i++) {
	 	deviceProxy->claim_interface(i);
	}

	if (status!=USBM_SETUP) {stop_relaying();return;}

	//create EP0 endpoint object
	usb_endpoint_descriptor desc_ep0;
	desc_ep0.bLength=7;
	desc_ep0.bDescriptorType=USB_DT_ENDPOINT;
	desc_ep0.bEndpointAddress=0;
	desc_ep0.bmAttributes=0;
	desc_ep0.wMaxPacketSize=device->get_descriptor()->bMaxPacketSize0;
	desc_ep0.bInterval=0;
	out_endpoints[0]=new Endpoint((Interface*)NULL,&desc_ep0);

	if (status!=USBM_SETUP) {stop_relaying();return;}
	//setup EP0 message queues
	char mqname[16];
	struct mq_attr mqa;
	mqa.mq_maxmsg=1;
	mqa.mq_msgsize=4;
	sprintf(mqname,"/USBProxy(%d)-%02X-EP",getpid(),0);
	mqd_t mq_readersend=mq_open(mqname,O_RDWR | O_CREAT,S_IRWXU,&mqa);
	sprintf(mqname,"/USBProxy(%d)-%02X-EP",getpid(),0x80);
	mqd_t mq_writersend=mq_open(mqname,O_RDWR | O_CREAT,S_IRWXU,&mqa);

	if (status!=USBM_SETUP) {stop_relaying();return;}
	//setup EP0 Reader & Writer
	out_readers[0]=new RelayReader(out_endpoints[0],hostProxy,mq_readersend,mq_writersend);
	out_writers[0]=new RelayWriter(out_endpoints[0],deviceProxy,this,mq_readersend,mq_writersend);

	//apply filters to relayers
	int i;
	for(i=0;i<filterCount;i++) {
		if (status!=USBM_SETUP) {stop_relaying();return;}
		if (filters[i]->device.test(device)) {
			if (out_endpoints[0] && filters[i]->endpoint.test(out_endpoints[0]) ) {
				out_writers[0]->add_filter(filters[i]);
			}
		}
	}

	//apply injectors to relayers
	for(i=0;i<injectorCount;i++) {
		if (status!=USBM_SETUP) {stop_relaying();return;}
		if (injectors[i]->device.test(device)) {
			char mqname[16];
			struct mq_attr mqa;
			mqa.mq_maxmsg=1;
			mqa.mq_msgsize=4;
			if (out_endpoints[0] && injectors[i]->endpoint.test(out_endpoints[0])) {
				sprintf(mqname,"/USBProxy(%d)-%02X-%02X",getpid(),0,i);
				mqd_t mq_out=mq_open(mqname,O_RDWR | O_CREAT,S_IRWXU,&mqa);
				sprintf(mqname,"/USBProxy(%d)-%02X-%02X",getpid(),0x80,i);
				mqd_t mq_in=mq_open(mqname,O_RDWR | O_CREAT,S_IRWXU,&mqa);
				injectors[i]->set_queue(0x80,mq_in);
				injectors[i]->set_queue(0,mq_out);
				out_writers[0]->add_setup_queue(mq_out,mq_in);
			}
		}
	}

	//create injector threads
	if (injectorCount) {
		injectorThreads=(pthread_t *)calloc(injectorCount,sizeof(pthread_t));
		for(i=0;i<injectorCount;i++) {
			if (status!=USBM_SETUP) {stop_relaying();return;}
			injectors[i]->set_haltsignal(haltSignal);
			pthread_create(&injectorThreads[i],NULL,&Injector::listen_helper,injectors[i]);
		}
	}

	rc=hostProxy->connect(device);
	spinner(0);
	while (rc==ETIMEDOUT && status==USBM_SETUP) {
		spinner(1);
		rc=hostProxy->connect(device);
	}
	if (rc!=0) {
		status=USBM_SETUP_ABORT;
		stop_relaying();
		return;
	}

	if (out_readers[0]) {
		out_readers[0]->set_haltsignal(haltSignal);
		pthread_create(&out_readerThreads[0],NULL,&RelayReader::relay_read_helper,out_readers[0]);
	}
	if (status!=USBM_SETUP) {status=USBM_SETUP_ABORT;stop_relaying();return;}
	if (out_writers[0]) {
		out_writers[0]->set_haltsignal(haltSignal);
		pthread_create(&out_writerThreads[i],NULL,&RelayWriter::relay_write_helper,out_writers[0]);
	}
	if (status!=USBM_SETUP) {stop_relaying();return;}
	status=USBM_RELAYING;
}

void Manager::start_data_relaying() {
	//enumerate endpoints
	Configuration* cfg;
	cfg=device->get_active_configuration();
<<<<<<< HEAD

	int ifc_idx;
	int ifc_cnt=cfg->get_descriptor()->bNumInterfaces;
	for (ifc_idx=0;ifc_idx<ifc_cnt;ifc_idx++) {
		// modified 20141010 atsumi@aizulab.com
		// for considering alternate interface
		// begin
		int aifc_idx;
		int aifc_cnt = cfg->get_interface_alternate_count( ifc_idx);
		for ( aifc_idx=0; aifc_idx < aifc_cnt; aifc_idx++) {
			Interface* aifc=cfg->get_interface_alternate(ifc_idx, aifc_idx);
			int ep_idx;
			int ep_cnt=aifc->get_endpoint_count();
			for(ep_idx=0;ep_idx<ep_cnt;ep_idx++) {
				Endpoint* ep=aifc->get_endpoint_by_idx(ep_idx);
				const usb_endpoint_descriptor* epd=ep->get_descriptor();
				if (epd->bEndpointAddress & 0x80) { //IN EP
					in_endpoints[epd->bEndpointAddress&0x0f]=ep;
				} else { //OUT EP
					out_endpoints[epd->bEndpointAddress&0x0f]=ep;
				}
			}
		}
		// end
	}
	
=======
	int ifc_idx;
	int ifc_cnt=cfg->get_descriptor()->bNumInterfaces;
	for (ifc_idx=0;ifc_idx<ifc_cnt;ifc_idx++) {
		Interface* ifc=cfg->get_interface(ifc_idx);
		int ep_idx;
		int ep_cnt=ifc->get_endpoint_count();
		for(ep_idx=0;ep_idx<ep_cnt;ep_idx++) {
			Endpoint* ep=ifc->get_endpoint_by_idx(ep_idx);
			const usb_endpoint_descriptor* epd=ep->get_descriptor();
			if (epd->bEndpointAddress & 0x80) { //IN EP
				in_endpoints[epd->bEndpointAddress&0x0f]=ep;
			} else { //OUT EP
				out_endpoints[epd->bEndpointAddress&0x0f]=ep;
			}
		}
	}

>>>>>>> 671feff598b0a000f4d457e1909d3baa05ab9c4b
	int i,j;
	for (i=1;i<16;i++) {
		char mqname[16];
		struct mq_attr mqa;
		mqa.mq_maxmsg=1;
		mqa.mq_msgsize=4;

		if (in_endpoints[i]) {
			sprintf(mqname,"/USBProxy(%d)-%02X-EP",getpid(),i|0x80);
<<<<<<< HEAD
=======
<<<<<<< HEAD
			dbgMessage(mqname);
=======
>>>>>>> 671feff598b0a000f4d457e1909d3baa05ab9c4b
>>>>>>> 3937c50f
			mqd_t mq=mq_open(mqname,O_RDWR | O_CREAT,S_IRWXU,&mqa);
			//RelayReader(Endpoint* _endpoint,Proxy* _proxy,mqd_t _queue);
			in_readers[i]=new RelayReader(in_endpoints[i],(Proxy*)deviceProxy,mq);
			//RelayWriter(Endpoint* _endpoint,Proxy* _proxy,mqd_t _queue);
			in_writers[i]=new RelayWriter(in_endpoints[i],(Proxy*)hostProxy,mq);
		}
		if (out_endpoints[i]) {
			sprintf(mqname,"/USBProxy(%d)-%02X-EP",getpid(),i);
<<<<<<< HEAD
=======
<<<<<<< HEAD
			dbgMessage(mqname);
=======
>>>>>>> 671feff598b0a000f4d457e1909d3baa05ab9c4b
>>>>>>> 3937c50f
			mqd_t mq=mq_open(mqname,O_RDWR | O_CREAT,S_IRWXU,&mqa);
			//RelayReader(Endpoint* _endpoint,Proxy* _proxy,mqd_t _queue);
			out_readers[i]=new RelayReader(out_endpoints[i],(Proxy*)hostProxy,mq);
			//RelayWriter(Endpoint* _endpoint,Proxy* _proxy,mqd_t _queue);
			out_writers[i]=new RelayWriter(out_endpoints[i],(Proxy*)deviceProxy,mq);
		}
	}

	//apply filters to relayers
	for(i=0;i<filterCount;i++) {
		if (filters[i]->device.test(device) && filters[i]->configuration.test(cfg)) {
			for (j=1;j<16;j++) {
				if (in_endpoints[j] && filters[i]->endpoint.test(in_endpoints[j]) && filters[i]->interface.test(in_endpoints[j]->get_interface())) {
					in_writers[j]->add_filter(filters[i]);
				}
				if (out_endpoints[j] && filters[i]->endpoint.test(out_endpoints[j]) && filters[i]->interface.test(out_endpoints[j]->get_interface())) {
					out_writers[j]->add_filter(filters[i]);
				}
			}
		}
	}

	//apply injectors to relayers
	for(i=0;i<injectorCount;i++) {
		if (injectors[i]->device.test(device) && injectors[i]->configuration.test(cfg)) {
			char mqname[16];
			struct mq_attr mqa;
			mqa.mq_maxmsg=1;
			mqa.mq_msgsize=4;
			for (j=1;j<16;j++) {
				if (in_endpoints[j] && injectors[i]->endpoint.test(in_endpoints[j]) && injectors[i]->interface.test(in_endpoints[j]->get_interface())) {
					sprintf(mqname,"/USBProxy(%d)-%02X-%02X",getpid(),j|0x80,i);
					mqd_t mq=mq_open(mqname,O_RDWR | O_CREAT,S_IRWXU,&mqa);
					injectors[i]->set_queue(j|0x80,mq);
					in_writers[j]->add_queue(mq);
				}
				if (out_endpoints[j] && injectors[i]->endpoint.test(out_endpoints[j]) && injectors[i]->interface.test(out_endpoints[j]->get_interface())) {
					sprintf(mqname,"/USBProxy(%d)-%02X-%02X",getpid(),j,i);
					mqd_t mq=mq_open(mqname,O_RDWR | O_CREAT,S_IRWXU,&mqa);
					injectors[i]->set_queue(j,mq);
					out_writers[j]->add_queue(mq);
				}
			}
		}
	}

<<<<<<< HEAD
=======
	//Claim interfaces
	for (ifc_idx=0;ifc_idx<ifc_cnt;ifc_idx++) {
		deviceProxy->claim_interface(ifc_idx);
	}

>>>>>>> 671feff598b0a000f4d457e1909d3baa05ab9c4b
	for(i=1;i<16;i++) {
		if (in_readers[i]) {
			in_readers[i]->set_haltsignal(haltSignal);
			pthread_create(&in_readerThreads[i],NULL,&RelayReader::relay_read_helper,in_readers[i]);
		}
		if (in_writers[i]) {
			in_writers[i]->set_haltsignal(haltSignal);
			pthread_create(&in_writerThreads[i],NULL,&RelayWriter::relay_write_helper,in_writers[i]);
		}
		if (out_readers[i]) {
			out_readers[i]->set_haltsignal(haltSignal);
			pthread_create(&out_readerThreads[i],NULL,&RelayReader::relay_read_helper,out_readers[i]);
		}
		if (out_writers[i]) {
			out_writers[i]->set_haltsignal(haltSignal);
			pthread_create(&out_writerThreads[i],NULL,&RelayWriter::relay_write_helper,out_writers[i]);
		}
	}
<<<<<<< HEAD
=======

>>>>>>> 671feff598b0a000f4d457e1909d3baa05ab9c4b
}

void Manager::stop_relaying(){
	if (status==USBM_SETUP) {status=USBM_SETUP_ABORT;return;}
	if (status!=USBM_RELAYING && status!=USBM_SETUP_ABORT) return;
	status=USBM_STOPPING;

	int i;
	//signal all injector threads to stop ASAP
	for(i=0;i<injectorCount;i++) {
		if (injectorThreads && injectorThreads[i]) pthread_kill(injectorThreads[i],haltSignal);
	}

	//signal all relayer threads to stop ASAP
	for(i=0;i<16;i++) {
		if (in_readerThreads[i]) {pthread_kill(in_readerThreads[i],haltSignal);}
		if (in_writerThreads[i]) {pthread_kill(in_writerThreads[i],haltSignal);}
		if (out_readerThreads[i]) {pthread_kill(out_readerThreads[i],haltSignal);}
		if (out_writerThreads[i]) {pthread_kill(out_writerThreads[i],haltSignal);}
	}

	//wait for all injector threads to stop
	if (injectorThreads) {
		for(i=0;i<injectorCount;i++) {
			if (injectorThreads[i]) {
				pthread_join(injectorThreads[i],NULL);
				injectorThreads[i]=0;
			}
		}
		free(injectorThreads);
		injectorThreads=NULL;
	}


	//wait for all relayer threads to stop, then delete relayer objects
	for(i=0;i<16;i++) {
		if (in_endpoints[i]) {in_endpoints[i]=NULL;}
		if (in_readers[i]) {
			if (in_readerThreads[i]) {
				pthread_join(in_readerThreads[i],NULL);
				in_readerThreads[i]=0;
			}
			delete(in_readers[i]);
			in_readers[i]=NULL;
		}
		if (in_writers[i]) {
			if (in_writerThreads[i]) {
				pthread_join(in_writerThreads[i],NULL);
				in_writerThreads[i]=0;
			}
			delete(in_writers[i]);
			in_writers[i]=NULL;
		}

		if (out_endpoints[i]) {out_endpoints[i]=NULL;}
		if (out_readers[i]) {
			if (out_readerThreads[i]) {
				pthread_join(out_readerThreads[i],NULL);
				out_readerThreads[i]=0;
			}
			delete(out_readers[i]);
			out_readers[i]=NULL;
		}
		if (out_writers[i]) {
			if (out_writerThreads[i]) {
				pthread_join(out_writerThreads[i],NULL);
				out_writerThreads[i]=0;
			}
			delete(out_writers[i]);
			out_writers[i]=NULL;
		}
	}

	if (out_endpoints[0]) {delete(out_endpoints[0]);out_endpoints[0]=NULL;}

	//Release interfaces
	int ifc_idx;
<<<<<<< HEAD
	if (device) {
=======
		if (device) {
>>>>>>> 671feff598b0a000f4d457e1909d3baa05ab9c4b
		Configuration* cfg=device->get_active_configuration();
		int ifc_cnt=cfg->get_descriptor()->bNumInterfaces;
		for (ifc_idx=0;ifc_idx<ifc_cnt;ifc_idx++) {
			deviceProxy->release_interface(ifc_idx);
		}
	}

	//disconnect from host
	hostProxy->disconnect();

	//disconnect device proxy
	deviceProxy->disconnect();

	//clean up device model & endpoints
	if (device) {
<<<<<<< HEAD
		// modified 20141001 atsumi@aizulab.com
		// temporary debug because it's invalid pointer for free()
		// delete(device);
=======
		delete(device);
>>>>>>> 671feff598b0a000f4d457e1909d3baa05ab9c4b
		device=NULL;
	}

	clean_mqueue();

	status=USBM_IDLE;
}

void Manager::setConfig(__u8 index) {
	device->set_active_configuration(index);
	DeviceQualifier* qualifier=device->get_device_qualifier();
	if (qualifier) {
		if (device->is_highspeed()) {
			deviceProxy->setConfig(device->get_device_qualifier()->get_configuration(index),device->get_configuration(index),true);
			hostProxy->setConfig(device->get_device_qualifier()->get_configuration(index),device->get_configuration(index),true);
		} else {
			deviceProxy->setConfig(device->get_configuration(index),device->get_device_qualifier()->get_configuration(index),false);
			hostProxy->setConfig(device->get_configuration(index),device->get_device_qualifier()->get_configuration(index),false);
		}
	} else {
		deviceProxy->setConfig(device->get_configuration(index),NULL,device->is_highspeed());
		hostProxy->setConfig(device->get_configuration(index),NULL,device->is_highspeed());
	}
	start_data_relaying();
}

/* Delete all injectors and filters - easier to manage */
void Manager::cleanup() {
	while(injectorCount)
		remove_injector(injectorCount-1, true);
	while(filterCount)
		remove_filter(filterCount-1, true);
	delete deviceProxy;
	deviceProxy = NULL;
	delete hostProxy;
	hostProxy = NULL;
}<|MERGE_RESOLUTION|>--- conflicted
+++ resolved
@@ -47,10 +47,6 @@
 #include "RelayWriter.h"
 #include "Injector.h"
 
-<<<<<<< HEAD
-
-=======
->>>>>>> 3937c50f
 Manager::Manager() {
 	haltSignal=0;
 	status=USBM_IDLE;
@@ -170,6 +166,7 @@
 }
 
 void Manager::remove_injector(__u8 index,bool freeMemory){
+	// modified 20141015 atsumi@aizulab.com for reset bust
 	if (status!=USBM_IDLE && status != USBM_RESET) {fprintf(stderr,"Can't remove injectors unless manager is idle or reset.\n");}
 	if (!injectors || index>=injectorCount) {fprintf(stderr,"Injector index out of bounds.\n");}
 	if (freeMemory && injectors[index]) {delete(injectors[index]);/* not needed injectors[index]=NULL;*/}
@@ -196,6 +193,7 @@
 }
 
 void Manager::add_filter(PacketFilter* _filter){
+	// modified 20141015 atsumi@aizulab.com for reset bust
 	if (status!=USBM_IDLE  && status != USBM_RESET) {fprintf(stderr,"Can't add filters unless manager is idle or reset.\n");}
 	if (filters) {
 		filters=(PacketFilter**)realloc(filters,++filterCount*sizeof(PacketFilter*));
@@ -207,6 +205,7 @@
 }
 
 void Manager::remove_filter(__u8 index,bool freeMemory){
+	// modified 20141015 atsumi@aizulab.com for reset bust
 	if (status!=USBM_IDLE && status != USBM_RESET) {fprintf(stderr,"Can't remove filters unless manager is idle or reset.\n");}
 	if (!filters || index>=filterCount) {fprintf(stderr,"Filter index out of bounds.\n");}
 	if (freeMemory && filters[index]) {delete(filters[index]);/* not needed filters[index]=NULL;*/}
@@ -372,7 +371,6 @@
 	//enumerate endpoints
 	Configuration* cfg;
 	cfg=device->get_active_configuration();
-<<<<<<< HEAD
 
 	int ifc_idx;
 	int ifc_cnt=cfg->get_descriptor()->bNumInterfaces;
@@ -398,26 +396,7 @@
 		}
 		// end
 	}
-	
-=======
-	int ifc_idx;
-	int ifc_cnt=cfg->get_descriptor()->bNumInterfaces;
-	for (ifc_idx=0;ifc_idx<ifc_cnt;ifc_idx++) {
-		Interface* ifc=cfg->get_interface(ifc_idx);
-		int ep_idx;
-		int ep_cnt=ifc->get_endpoint_count();
-		for(ep_idx=0;ep_idx<ep_cnt;ep_idx++) {
-			Endpoint* ep=ifc->get_endpoint_by_idx(ep_idx);
-			const usb_endpoint_descriptor* epd=ep->get_descriptor();
-			if (epd->bEndpointAddress & 0x80) { //IN EP
-				in_endpoints[epd->bEndpointAddress&0x0f]=ep;
-			} else { //OUT EP
-				out_endpoints[epd->bEndpointAddress&0x0f]=ep;
-			}
-		}
-	}
-
->>>>>>> 671feff598b0a000f4d457e1909d3baa05ab9c4b
+
 	int i,j;
 	for (i=1;i<16;i++) {
 		char mqname[16];
@@ -427,13 +406,6 @@
 
 		if (in_endpoints[i]) {
 			sprintf(mqname,"/USBProxy(%d)-%02X-EP",getpid(),i|0x80);
-<<<<<<< HEAD
-=======
-<<<<<<< HEAD
-			dbgMessage(mqname);
-=======
->>>>>>> 671feff598b0a000f4d457e1909d3baa05ab9c4b
->>>>>>> 3937c50f
 			mqd_t mq=mq_open(mqname,O_RDWR | O_CREAT,S_IRWXU,&mqa);
 			//RelayReader(Endpoint* _endpoint,Proxy* _proxy,mqd_t _queue);
 			in_readers[i]=new RelayReader(in_endpoints[i],(Proxy*)deviceProxy,mq);
@@ -442,13 +414,6 @@
 		}
 		if (out_endpoints[i]) {
 			sprintf(mqname,"/USBProxy(%d)-%02X-EP",getpid(),i);
-<<<<<<< HEAD
-=======
-<<<<<<< HEAD
-			dbgMessage(mqname);
-=======
->>>>>>> 671feff598b0a000f4d457e1909d3baa05ab9c4b
->>>>>>> 3937c50f
 			mqd_t mq=mq_open(mqname,O_RDWR | O_CREAT,S_IRWXU,&mqa);
 			//RelayReader(Endpoint* _endpoint,Proxy* _proxy,mqd_t _queue);
 			out_readers[i]=new RelayReader(out_endpoints[i],(Proxy*)hostProxy,mq);
@@ -495,14 +460,11 @@
 		}
 	}
 
-<<<<<<< HEAD
-=======
 	//Claim interfaces
 	for (ifc_idx=0;ifc_idx<ifc_cnt;ifc_idx++) {
 		deviceProxy->claim_interface(ifc_idx);
 	}
 
->>>>>>> 671feff598b0a000f4d457e1909d3baa05ab9c4b
 	for(i=1;i<16;i++) {
 		if (in_readers[i]) {
 			in_readers[i]->set_haltsignal(haltSignal);
@@ -521,10 +483,6 @@
 			pthread_create(&out_writerThreads[i],NULL,&RelayWriter::relay_write_helper,out_writers[i]);
 		}
 	}
-<<<<<<< HEAD
-=======
-
->>>>>>> 671feff598b0a000f4d457e1909d3baa05ab9c4b
 }
 
 void Manager::stop_relaying(){
@@ -602,11 +560,7 @@
 
 	//Release interfaces
 	int ifc_idx;
-<<<<<<< HEAD
 	if (device) {
-=======
-		if (device) {
->>>>>>> 671feff598b0a000f4d457e1909d3baa05ab9c4b
 		Configuration* cfg=device->get_active_configuration();
 		int ifc_cnt=cfg->get_descriptor()->bNumInterfaces;
 		for (ifc_idx=0;ifc_idx<ifc_cnt;ifc_idx++) {
@@ -622,13 +576,9 @@
 
 	//clean up device model & endpoints
 	if (device) {
-<<<<<<< HEAD
 		// modified 20141001 atsumi@aizulab.com
 		// temporary debug because it's invalid pointer for free()
 		// delete(device);
-=======
-		delete(device);
->>>>>>> 671feff598b0a000f4d457e1909d3baa05ab9c4b
 		device=NULL;
 	}
 
