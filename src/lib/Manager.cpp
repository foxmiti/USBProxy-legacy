--- conflicted
+++ resolved
@@ -1,4 +1,3 @@
-<<<<<<< HEAD
 /*
  * Copyright 2013 Dominic Spill
  * Copyright 2013 Adam Stasiak
@@ -48,602 +47,6 @@
 #include "RelayWriter.h"
 #include "Injector.h"
 
-Manager::Manager() {
-	haltSignal=0;
-	status=USBM_IDLE;
-	plugin_manager = new PluginManager();
-	deviceProxy=NULL;
-	hostProxy=NULL;
-	device=NULL;
-	filters=NULL;
-	filterCount=0;
-	injectors=NULL;
-	injectorCount=0;
-	injectorThreads=NULL;
-
-	int i;
-	for(i=0;i<16;i++) {
-		in_endpoints[i]=NULL;
-		in_readers[i]=NULL;
-		in_writers[i]=NULL;
-		in_readerThreads[i]=0;
-		in_writerThreads[i]=0;
-
-		out_endpoints[i]=NULL;
-		out_readers[i]=NULL;
-		out_writers[i]=NULL;
-		out_readerThreads[i]=0;
-		out_writerThreads[i]=0;
-	}
-}
-
-Manager::~Manager() {
-	if (device) {
-		delete(device);
-		device=NULL;
-	}
-	if (filters) {
-		free(filters);
-		filters=NULL;
-	}
-
-	int i;
-	for (i=0;i<16;i++) {
-		if (in_readerThreads[i]) {
-			pthread_cancel(in_readerThreads[i]);
-			in_readerThreads[i]=0;
-		}
-		if (in_readers[i]) {
-			delete(in_readers[i]);
-			in_readers[i]=NULL;
-		}
-
-		if (in_writerThreads[i]) {
-			pthread_cancel(in_writerThreads[i]);
-			in_writerThreads[i]=0;
-		}
-		if (in_writers[i]) {
-			delete(in_writers[i]);
-			in_writers[i]=NULL;
-		}
-
-		if (out_readerThreads[i]) {
-			pthread_cancel(out_readerThreads[i]);
-			out_readerThreads[i]=0;
-		}
-		if (out_readers[i]) {
-			delete(out_readers[i]);
-			out_readers[i]=NULL;
-		}
-
-		if (out_writerThreads[i]) {
-			pthread_cancel(out_writerThreads[i]);
-			out_writerThreads[i]=0;
-		}
-		if (out_writers[i]) {
-			delete(out_writers[i]);
-			out_writers[i]=NULL;
-		}
-	}
-	if (injectorThreads) {
-		for (i=0;i<injectorCount;i++) {
-			if (injectorThreads[i]) {
-				pthread_cancel(injectorThreads[i]);
-				injectorThreads[i]=0;
-			}
-		}
-		free(injectorThreads);
-		injectorThreads=NULL;
-	}
-	if (injectors) {
-		free(injectors);
-		injectors=NULL;
-	}
-
-}
-
-void Manager::load_plugins(ConfigParser *cfg) {
-	plugin_manager->load_plugins(cfg);
-	deviceProxy = plugin_manager->device_proxy;
-	hostProxy = plugin_manager->host_proxy;
-	for(std::vector<PacketFilter*>::iterator it = plugin_manager->filters.begin();
-		it != plugin_manager->filters.end(); ++it) {
-		add_filter(*it);
-	}
-	for(std::vector<Injector*>::iterator it = plugin_manager->injectors.begin();
-		it != plugin_manager->injectors.end(); ++it) {
-		add_injector(*it);
-	}
-}
-
-void Manager::add_injector(Injector* _injector){
-	if (status!=USBM_IDLE) {fprintf(stderr,"Can't add injectors unless manager is idle.\n");}
-	if (injectors) {
-		injectors=(Injector**)realloc(injectors,++injectorCount*sizeof(Injector*));
-	} else {
-		injectorCount=1;
-		injectors=(Injector**)malloc(sizeof(Injector*));
-	}
-	injectors[injectorCount-1]=_injector;
-}
-
-void Manager::remove_injector(__u8 index,bool freeMemory){
-	if (status!=USBM_IDLE) {fprintf(stderr,"Can't remove injectors unless manager is idle.\n");}
-	if (!injectors || index>=injectorCount) {fprintf(stderr,"Injector index out of bounds.\n");}
-	if (freeMemory && injectors[index]) {delete(injectors[index]);/* not needed injectors[index]=NULL;*/}
-	if (injectorCount==1) {
-		injectorCount=0;
-		free(injectors);
-		injectors=NULL;
-	} else {
-		int i;
-		for(i=index+1;i<injectorCount;i++) {
-			injectors[i-1]=injectors[i];
-		}
-		injectors=(Injector**)realloc(injectors,--injectorCount*sizeof(Injector*));
-	}
-}
-
-Injector* Manager::get_injector(__u8 index){
-	if (!injectors || index>=injectorCount) {return NULL;}
-	return injectors[index];
-}
-
-__u8 Manager::get_injector_count(){
-	return injectorCount;
-}
-
-void Manager::add_filter(PacketFilter* _filter){
-	if (status!=USBM_IDLE) {fprintf(stderr,"Can't add filters unless manager is idle.\n");}
-	if (filters) {
-		filters=(PacketFilter**)realloc(filters,++filterCount*sizeof(PacketFilter*));
-	} else {
-		filterCount=1;
-		filters=(PacketFilter**)malloc(sizeof(PacketFilter*));
-	}
-	filters[filterCount-1]=_filter;
-}
-
-void Manager::remove_filter(__u8 index,bool freeMemory){
-	if (status!=USBM_IDLE) {fprintf(stderr,"Can't remove filters unless manager is idle.\n");}
-	if (!filters || index>=filterCount) {fprintf(stderr,"Filter index out of bounds.\n");}
-	if (freeMemory && filters[index]) {delete(filters[index]);/* not needed filters[index]=NULL;*/}
-	if (filterCount==1) {
-		filterCount=0;
-		free(filters);
-		filters=NULL;
-	} else {
-		int i;
-		for(i=index+1;i<filterCount;i++) {
-			filters[i-1]=filters[i];
-		}
-		filters=(PacketFilter**)realloc(filters,--filterCount*sizeof(PacketFilter*));
-	}
-}
-
-PacketFilter* Manager::get_filter(__u8 index){
-	if (!filters || index>=filterCount) {return NULL;}
-	return filters[index];
-}
-
-__u8 Manager::get_filter_count(){
-	return filterCount;
-}
-
-void spinner(int dir) {
-	static int i;
-	if (dir==0) {i=-1;return;}
-	const char* spinchar="|/-\\";
-	if (i==-1) {i=0;} else {putchar('\x8');}
-	putchar(spinchar[i]);
-	i+=dir;
-	if (i<0) i=3;
-	if (i>3) i=0;
-	fflush(stdout);
-}
-
-void Manager::start_control_relaying(){
-	clean_mqueue();
-
-	haltSignal=SIGRTMIN;
-	//TODO this should exit immediately if already started, and wait (somehow) is stopping or setting up
-	status=USBM_SETUP;
-
-	//connect device proxy
-	int rc=deviceProxy->connect();
-	spinner(0);
-	while (rc==ETIMEDOUT && status==USBM_SETUP) {
-		spinner(1);
-		rc=deviceProxy->connect();
-	}
-	if (rc!=0) {fprintf(stderr,"Unable to connect to device proxy.\n");status=USBM_IDLE;return;}
-
-	//populate device model
-	device=new Device(deviceProxy);
-	device->print(0);
-
-	if (status!=USBM_SETUP) {stop_relaying();return;}
-
-	//create EP0 endpoint object
-	usb_endpoint_descriptor desc_ep0;
-	desc_ep0.bLength=7;
-	desc_ep0.bDescriptorType=USB_DT_ENDPOINT;
-	desc_ep0.bEndpointAddress=0;
-	desc_ep0.bmAttributes=0;
-	desc_ep0.wMaxPacketSize=device->get_descriptor()->bMaxPacketSize0;
-	desc_ep0.bInterval=0;
-	out_endpoints[0]=new Endpoint((Interface*)NULL,&desc_ep0);
-
-	if (status!=USBM_SETUP) {stop_relaying();return;}
-	//setup EP0 message queues
-	char mqname[16];
-	struct mq_attr mqa;
-	mqa.mq_maxmsg=1;
-	mqa.mq_msgsize=4;
-	sprintf(mqname,"/USBProxy(%d)-%02X-EP",getpid(),0);
-	mqd_t mq_readersend=mq_open(mqname,O_RDWR | O_CREAT,S_IRWXU,&mqa);
-	sprintf(mqname,"/USBProxy(%d)-%02X-EP",getpid(),0x80);
-	mqd_t mq_writersend=mq_open(mqname,O_RDWR | O_CREAT,S_IRWXU,&mqa);
-
-	if (status!=USBM_SETUP) {stop_relaying();return;}
-	//setup EP0 Reader & Writer
-	out_readers[0]=new RelayReader(out_endpoints[0],hostProxy,mq_readersend,mq_writersend);
-	out_writers[0]=new RelayWriter(out_endpoints[0],deviceProxy,this,mq_readersend,mq_writersend);
-
-	//apply filters to relayers
-	int i;
-	for(i=0;i<filterCount;i++) {
-		if (status!=USBM_SETUP) {stop_relaying();return;}
-		if (filters[i]->device.test(device)) {
-			if (out_endpoints[0] && filters[i]->endpoint.test(out_endpoints[0]) ) {
-				out_writers[0]->add_filter(filters[i]);
-			}
-		}
-	}
-
-	//apply injectors to relayers
-	for(i=0;i<injectorCount;i++) {
-		if (status!=USBM_SETUP) {stop_relaying();return;}
-		if (injectors[i]->device.test(device)) {
-			char mqname[16];
-			struct mq_attr mqa;
-			mqa.mq_maxmsg=1;
-			mqa.mq_msgsize=4;
-			if (out_endpoints[0] && injectors[i]->endpoint.test(out_endpoints[0])) {
-				sprintf(mqname,"/USBProxy(%d)-%02X-%02X",getpid(),0,i);
-				mqd_t mq_out=mq_open(mqname,O_RDWR | O_CREAT,S_IRWXU,&mqa);
-				sprintf(mqname,"/USBProxy(%d)-%02X-%02X",getpid(),0x80,i);
-				mqd_t mq_in=mq_open(mqname,O_RDWR | O_CREAT,S_IRWXU,&mqa);
-				injectors[i]->set_queue(0x80,mq_in);
-				injectors[i]->set_queue(0,mq_out);
-				out_writers[0]->add_setup_queue(mq_out,mq_in);
-			}
-		}
-	}
-
-	//create injector threads
-	if (injectorCount) {
-		injectorThreads=(pthread_t *)calloc(injectorCount,sizeof(pthread_t));
-		for(i=0;i<injectorCount;i++) {
-			if (status!=USBM_SETUP) {stop_relaying();return;}
-			injectors[i]->set_haltsignal(haltSignal);
-			pthread_create(&injectorThreads[i],NULL,&Injector::listen_helper,injectors[i]);
-		}
-	}
-
-	rc=hostProxy->connect(device);
-	spinner(0);
-	while (rc==ETIMEDOUT && status==USBM_SETUP) {
-		spinner(1);
-		rc=hostProxy->connect(device);
-	}
-	if (rc!=0) {
-		status=USBM_SETUP_ABORT;
-		stop_relaying();
-		return;
-	}
-
-	if (out_readers[0]) {
-		out_readers[0]->set_haltsignal(haltSignal);
-		pthread_create(&out_readerThreads[0],NULL,&RelayReader::relay_read_helper,out_readers[0]);
-	}
-	if (status!=USBM_SETUP) {status=USBM_SETUP_ABORT;stop_relaying();return;}
-	if (out_writers[0]) {
-		out_writers[0]->set_haltsignal(haltSignal);
-		pthread_create(&out_writerThreads[i],NULL,&RelayWriter::relay_write_helper,out_writers[0]);
-	}
-	if (status!=USBM_SETUP) {stop_relaying();return;}
-	status=USBM_RELAYING;
-}
-
-void Manager::start_data_relaying() {
-	//enumerate endpoints
-	Configuration* cfg;
-	cfg=device->get_active_configuration();
-	int ifc_idx;
-	int ifc_cnt=cfg->get_descriptor()->bNumInterfaces;
-	for (ifc_idx=0;ifc_idx<ifc_cnt;ifc_idx++) {
-		Interface* ifc=cfg->get_interface(ifc_idx);
-		int ep_idx;
-		int ep_cnt=ifc->get_endpoint_count();
-		for(ep_idx=0;ep_idx<ep_cnt;ep_idx++) {
-			Endpoint* ep=ifc->get_endpoint_by_idx(ep_idx);
-			const usb_endpoint_descriptor* epd=ep->get_descriptor();
-			if (epd->bEndpointAddress & 0x80) { //IN EP
-				in_endpoints[epd->bEndpointAddress&0x0f]=ep;
-			} else { //OUT EP
-				out_endpoints[epd->bEndpointAddress&0x0f]=ep;
-			}
-		}
-	}
-
-	int i,j;
-	for (i=1;i<16;i++) {
-		char mqname[16];
-		struct mq_attr mqa;
-		mqa.mq_maxmsg=1;
-		mqa.mq_msgsize=4;
-
-		if (in_endpoints[i]) {
-			sprintf(mqname,"/USBProxy(%d)-%02X-EP",getpid(),i|0x80);
-			mqd_t mq=mq_open(mqname,O_RDWR | O_CREAT,S_IRWXU,&mqa);
-			//RelayReader(Endpoint* _endpoint,Proxy* _proxy,mqd_t _queue);
-			in_readers[i]=new RelayReader(in_endpoints[i],(Proxy*)deviceProxy,mq);
-			//RelayWriter(Endpoint* _endpoint,Proxy* _proxy,mqd_t _queue);
-			in_writers[i]=new RelayWriter(in_endpoints[i],(Proxy*)hostProxy,mq);
-		}
-		if (out_endpoints[i]) {
-			sprintf(mqname,"/USBProxy(%d)-%02X-EP",getpid(),i);
-			mqd_t mq=mq_open(mqname,O_RDWR | O_CREAT,S_IRWXU,&mqa);
-			//RelayReader(Endpoint* _endpoint,Proxy* _proxy,mqd_t _queue);
-			out_readers[i]=new RelayReader(out_endpoints[i],(Proxy*)hostProxy,mq);
-			//RelayWriter(Endpoint* _endpoint,Proxy* _proxy,mqd_t _queue);
-			out_writers[i]=new RelayWriter(out_endpoints[i],(Proxy*)deviceProxy,mq);
-		}
-	}
-
-	//apply filters to relayers
-	for(i=0;i<filterCount;i++) {
-		if (filters[i]->device.test(device) && filters[i]->configuration.test(cfg)) {
-			for (j=1;j<16;j++) {
-				if (in_endpoints[j] && filters[i]->endpoint.test(in_endpoints[j]) && filters[i]->interface.test(in_endpoints[j]->get_interface())) {
-					in_writers[j]->add_filter(filters[i]);
-				}
-				if (out_endpoints[j] && filters[i]->endpoint.test(out_endpoints[j]) && filters[i]->interface.test(out_endpoints[j]->get_interface())) {
-					out_writers[j]->add_filter(filters[i]);
-				}
-			}
-		}
-	}
-
-	//apply injectors to relayers
-	for(i=0;i<injectorCount;i++) {
-		if (injectors[i]->device.test(device) && injectors[i]->configuration.test(cfg)) {
-			char mqname[16];
-			struct mq_attr mqa;
-			mqa.mq_maxmsg=1;
-			mqa.mq_msgsize=4;
-			for (j=1;j<16;j++) {
-				if (in_endpoints[j] && injectors[i]->endpoint.test(in_endpoints[j]) && injectors[i]->interface.test(in_endpoints[j]->get_interface())) {
-					sprintf(mqname,"/USBProxy(%d)-%02X-%02X",getpid(),j|0x80,i);
-					mqd_t mq=mq_open(mqname,O_RDWR | O_CREAT,S_IRWXU,&mqa);
-					injectors[i]->set_queue(j|0x80,mq);
-					in_writers[j]->add_queue(mq);
-				}
-				if (out_endpoints[j] && injectors[i]->endpoint.test(out_endpoints[j]) && injectors[i]->interface.test(out_endpoints[j]->get_interface())) {
-					sprintf(mqname,"/USBProxy(%d)-%02X-%02X",getpid(),j,i);
-					mqd_t mq=mq_open(mqname,O_RDWR | O_CREAT,S_IRWXU,&mqa);
-					injectors[i]->set_queue(j,mq);
-					out_writers[j]->add_queue(mq);
-				}
-			}
-		}
-	}
-
-	//Claim interfaces
-	for (ifc_idx=0;ifc_idx<ifc_cnt;ifc_idx++) {
-		deviceProxy->claim_interface(ifc_idx);
-	}
-
-	for(i=1;i<16;i++) {
-		if (in_readers[i]) {
-			in_readers[i]->set_haltsignal(haltSignal);
-			pthread_create(&in_readerThreads[i],NULL,&RelayReader::relay_read_helper,in_readers[i]);
-		}
-		if (in_writers[i]) {
-			in_writers[i]->set_haltsignal(haltSignal);
-			pthread_create(&in_writerThreads[i],NULL,&RelayWriter::relay_write_helper,in_writers[i]);
-		}
-		if (out_readers[i]) {
-			out_readers[i]->set_haltsignal(haltSignal);
-			pthread_create(&out_readerThreads[i],NULL,&RelayReader::relay_read_helper,out_readers[i]);
-		}
-		if (out_writers[i]) {
-			out_writers[i]->set_haltsignal(haltSignal);
-			pthread_create(&out_writerThreads[i],NULL,&RelayWriter::relay_write_helper,out_writers[i]);
-		}
-	}
-}
-
-void Manager::stop_relaying(){
-	if (status==USBM_SETUP) {status=USBM_SETUP_ABORT;return;}
-	if (status!=USBM_RELAYING && status!=USBM_SETUP_ABORT) return;
-	status=USBM_STOPPING;
-
-	int i;
-	//signal all injector threads to stop ASAP
-	for(i=0;i<injectorCount;i++) {
-		if (injectorThreads && injectorThreads[i]) pthread_kill(injectorThreads[i],haltSignal);
-	}
-
-	//signal all relayer threads to stop ASAP
-	for(i=0;i<16;i++) {
-		if (in_readerThreads[i]) {pthread_kill(in_readerThreads[i],haltSignal);}
-		if (in_writerThreads[i]) {pthread_kill(in_writerThreads[i],haltSignal);}
-		if (out_readerThreads[i]) {pthread_kill(out_readerThreads[i],haltSignal);}
-		if (out_writerThreads[i]) {pthread_kill(out_writerThreads[i],haltSignal);}
-	}
-
-	//wait for all injector threads to stop
-	if (injectorThreads) {
-		for(i=0;i<injectorCount;i++) {
-			if (injectorThreads[i]) {
-				pthread_join(injectorThreads[i],NULL);
-				injectorThreads[i]=0;
-			}
-		}
-		free(injectorThreads);
-		injectorThreads=NULL;
-	}
-
-
-	//wait for all relayer threads to stop, then delete relayer objects
-	for(i=0;i<16;i++) {
-		if (in_endpoints[i]) {in_endpoints[i]=NULL;}
-		if (in_readers[i]) {
-			if (in_readerThreads[i]) {
-				pthread_join(in_readerThreads[i],NULL);
-				in_readerThreads[i]=0;
-			}
-			delete(in_readers[i]);
-			in_readers[i]=NULL;
-		}
-		if (in_writers[i]) {
-			if (in_writerThreads[i]) {
-				pthread_join(in_writerThreads[i],NULL);
-				in_writerThreads[i]=0;
-			}
-			delete(in_writers[i]);
-			in_writers[i]=NULL;
-		}
-
-		if (out_endpoints[i]) {out_endpoints[i]=NULL;}
-		if (out_readers[i]) {
-			if (out_readerThreads[i]) {
-				pthread_join(out_readerThreads[i],NULL);
-				out_readerThreads[i]=0;
-			}
-			delete(out_readers[i]);
-			out_readers[i]=NULL;
-		}
-		if (out_writers[i]) {
-			if (out_writerThreads[i]) {
-				pthread_join(out_writerThreads[i],NULL);
-				out_writerThreads[i]=0;
-			}
-			delete(out_writers[i]);
-			out_writers[i]=NULL;
-		}
-	}
-
-	if (out_endpoints[0]) {delete(out_endpoints[0]);out_endpoints[0]=NULL;}
-
-	//Release interfaces
-	int ifc_idx;
-		if (device) {
-		Configuration* cfg=device->get_active_configuration();
-		int ifc_cnt=cfg->get_descriptor()->bNumInterfaces;
-		for (ifc_idx=0;ifc_idx<ifc_cnt;ifc_idx++) {
-			deviceProxy->release_interface(ifc_idx);
-		}
-	}
-
-	//disconnect from host
-	hostProxy->disconnect();
-
-	//disconnect device proxy
-	deviceProxy->disconnect();
-
-	//clean up device model & endpoints
-	if (device) {
-		delete(device);
-		device=NULL;
-	}
-
-	clean_mqueue();
-
-	status=USBM_IDLE;
-}
-
-void Manager::setConfig(__u8 index) {
-	device->set_active_configuration(index);
-	DeviceQualifier* qualifier=device->get_device_qualifier();
-	if (qualifier) {
-		if (device->is_highspeed()) {
-			deviceProxy->setConfig(device->get_device_qualifier()->get_configuration(index),device->get_configuration(index),true);
-			hostProxy->setConfig(device->get_device_qualifier()->get_configuration(index),device->get_configuration(index),true);
-		} else {
-			deviceProxy->setConfig(device->get_configuration(index),device->get_device_qualifier()->get_configuration(index),false);
-			hostProxy->setConfig(device->get_configuration(index),device->get_device_qualifier()->get_configuration(index),false);
-		}
-	} else {
-		deviceProxy->setConfig(device->get_configuration(index),NULL,device->is_highspeed());
-		hostProxy->setConfig(device->get_configuration(index),NULL,device->is_highspeed());
-	}
-	start_data_relaying();
-}
-
-/* Delete all injectors and filters - easier to manage */
-void Manager::cleanup() {
-	while(injectorCount)
-		remove_injector(injectorCount-1, true);
-	while(filterCount)
-		remove_filter(filterCount-1, true);
-	delete deviceProxy;
-	deviceProxy = NULL;
-	delete hostProxy;
-	hostProxy = NULL;
-}
-=======
-/*
- * Copyright 2013 Dominic Spill
- * Copyright 2013 Adam Stasiak
- *
- * This file is part of USBProxy.
- *
- * This program is free software; you can redistribute it and/or modify
- * it under the terms of the GNU General Public License as published by
- * the Free Software Foundation; either version 3, or (at your option)
- * any later version.
- *
- * This program is distributed in the hope that it will be useful,
- * but WITHOUT ANY WARRANTY; without even the implied warranty of
- * MERCHANTABILITY or FITNESS FOR A PARTICULAR PURPOSE.  See the
- * GNU General Public License for more details.
- *
- * You should have received a copy of the GNU General Public License
- * along with this program; see the file COPYING.  If not, write to
- * the Free Software Foundation, Inc., 51 Franklin Street,
- * Boston, MA 02110-1301, USA.
- *
- * Manager.cpp
- *
- * Created on: Nov 12, 2013
- */
-#include <unistd.h>
-#include <signal.h>
-#include <pthread.h>
-#include <errno.h>
-
-#include "Manager.h"
-#include "TRACE.h"
-#include "mqueue_helpers.h"
-
-#include "Device.h"
-#include "DeviceQualifier.h"
-#include "Endpoint.h"
-#include "Packet.h"
-
-#include "PluginManager.h"
-#include "ConfigParser.h"
-
-#include "DeviceProxy.h"
-#include "HostProxy.h"
-#include "PacketFilter.h"
-#include "RelayReader.h"
-#include "RelayWriter.h"
-#include "Injector.h"
-
 #include "myDebug.h"
 
 Manager::Manager() {
@@ -1213,5 +616,4 @@
 	deviceProxy = NULL;
 	delete hostProxy;
 	hostProxy = NULL;
-}
->>>>>>> 12c467c0
+}