--- conflicted
+++ resolved
@@ -1,143 +1,3 @@
-<<<<<<< HEAD
-/*
- * Copyright 2013 Dominic Spill
- * Copyright 2013 Adam Stasiak
- *
- * This file is part of USBProxy.
- *
- * This program is free software; you can redistribute it and/or modify
- * it under the terms of the GNU General Public License as published by
- * the Free Software Foundation; either version 3, or (at your option)
- * any later version.
- *
- * This program is distributed in the hope that it will be useful,
- * but WITHOUT ANY WARRANTY; without even the implied warranty of
- * MERCHANTABILITY or FITNESS FOR A PARTICULAR PURPOSE.  See the
- * GNU General Public License for more details.
- *
- * You should have received a copy of the GNU General Public License
- * along with this program; see the file COPYING.  If not, write to
- * the Free Software Foundation, Inc., 51 Franklin Street,
- * Boston, MA 02110-1301, USA.
- *
- * InterfaceGroup.cpp
- *
- * Created on: Nov 6, 2013
- */
-
-#include <stdio.h>
-#include <stdlib.h>
-#include <memory.h>
-#include "TRACE.h"
-#include "HexString.h"
-
-#include "InterfaceGroup.h"
-
-#include "Device.h"
-#include "Interface.h"
-
-InterfaceGroup::InterfaceGroup(__u8 _number) {
-	number=_number;
-	alternateCount=0;
-	activeAlternateIndex=-1;
-	interfaces=NULL;
-}
-InterfaceGroup::~InterfaceGroup() {
-	if (interfaces) {
-		int i;
-		for(i=0;i<alternateCount;i++) {
-			if (interfaces[i]) {
-				delete(interfaces[i]);
-				interfaces[i]=NULL;
-			}
-		}
-		free(interfaces);
-		interfaces=NULL;
-	}
-}
-
-size_t InterfaceGroup::get_full_descriptor_length() {
-	size_t total=0;
-	int i;
-	for(i=0;i<alternateCount;i++) {
-		// modified 20140903 atsumi@aizulab.com
-		if ( interfaces[i]) {
-			total+=interfaces[i]->get_full_descriptor_length();
-		}
-	}
-	return total;
-}
-
-void InterfaceGroup::get_full_descriptor(__u8** p) {
-	int i;
-	
-	for(i=0;i<alternateCount;i++) {
-		// modified 20140903 atsumi@aizulab.com
-		if ( interfaces[i]) {
-			interfaces[i]->get_full_descriptor(p);
-		}
-	}
-}
-
-void InterfaceGroup::add_interface(Interface* interface) {
-	__u8 alternate=interface->get_descriptor()->bAlternateSetting;
-	if (alternate>=alternateCount) {
-		Interface** newInterfaces=(Interface **)calloc(alternate+1,sizeof(*interfaces));
-		if (alternateCount) {
-			memcpy(newInterfaces,interfaces,sizeof(*interfaces)*alternateCount);
-			free(interfaces);
-			/* not needed interaces=NULL; */
-		}
-		interfaces=newInterfaces;
-		alternateCount=alternate+1;
-	} else {
-		if (interfaces[alternate]) {delete(interfaces[alternate]);/* not needed interfaces[alternate]=NULL;*/}
-	}
-	interfaces[alternate]=interface;
-}
-
-Interface* InterfaceGroup::get_interface(__u8 alternate) {
-	if (alternate>=alternateCount || alternate<0) {return NULL;}
-	return interfaces[alternate];
-}
-
-void InterfaceGroup::print(__u8 tabs) {
-	int i;
-	printf("%.*sInterface(%d):\n",tabs,TABPADDING,number);
-	for(i=0;i<alternateCount;i++) {
-		// modified 20140903 atsumi@aizulab.com
-		if ( interfaces[i]) {
-			interfaces[i]->print(tabs+1,i==activeAlternateIndex?true:false);
-		}
-	}
-}
-
-__u8 InterfaceGroup::get_number() {
-	return number;
-}
-
-__u8 InterfaceGroup::get_alternate_count() {
-	return alternateCount;
-}
-
-Interface* InterfaceGroup::get_active_interface() {
-	if (activeAlternateIndex<0) {return NULL;}
-	return get_interface(activeAlternateIndex);
-}
-
-const definition_error InterfaceGroup::is_defined(__u8 configId) {
-	if (!alternateCount) {return definition_error(DE_ERR_NULL_OBJECT,0x0, DE_OBJ_INTERFACE,configId,number,0);}
-	int i;
-	for(i=0;i<alternateCount;i++) {
-		if (!interfaces[i]) {return definition_error(DE_ERR_NULL_OBJECT,0x0, DE_OBJ_INTERFACE,configId,number,i);}
-		if (interfaces[i]->get_descriptor()->bInterfaceNumber!=number) {return definition_error(DE_ERR_MISPLACED_IF_NUM,interfaces[i]->get_descriptor()->bAlternateSetting, DE_OBJ_INTERFACE,configId,number,i);}
-		if (interfaces[i]->get_descriptor()->bAlternateSetting!=i) {return definition_error(DE_ERR_MISPLACED_OBJECT,interfaces[i]->get_descriptor()->bAlternateSetting, DE_OBJ_INTERFACE,configId,number,i);}
-		definition_error rc=interfaces[i]->is_defined(configId,number);
-		if (rc.error) {return rc;}
-	}
-	return definition_error();
-}
-=======
 /*
  * Copyright 2013 Dominic Spill
  * Copyright 2013 Adam Stasiak
@@ -276,5 +136,4 @@
 		if (rc.error) {return rc;}
 	}
 	return definition_error();
-}
->>>>>>> 12c467c0
+}