/*
 * Copyright 2013 Dominic Spill
 * Copyright 2013 Adam Stasiak
 *
 * This file is part of USBProxy.
 *
 * This program is free software; you can redistribute it and/or modify
 * it under the terms of the GNU General Public License as published by
 * the Free Software Foundation; either version 3, or (at your option)
 * any later version.
 *
 * This program is distributed in the hope that it will be useful,
 * but WITHOUT ANY WARRANTY; without even the implied warranty of
 * MERCHANTABILITY or FITNESS FOR A PARTICULAR PURPOSE.  See the
 * GNU General Public License for more details.
 *
 * You should have received a copy of the GNU General Public License
 * along with this program; see the file COPYING.  If not, write to
 * the Free Software Foundation, Inc., 51 Franklin Street,
 * Boston, MA 02110-1301, USA.
 *
 * InterfaceGroup.cpp
 *
 * Created on: Nov 6, 2013
 */

#include <stdio.h>
#include <stdlib.h>
#include <memory.h>
#include "TRACE.h"
#include "HexString.h"

#include "InterfaceGroup.h"

#include "Device.h"
#include "Interface.h"

<<<<<<< HEAD

=======
>>>>>>> 671feff5
InterfaceGroup::InterfaceGroup(__u8 _number) {
	number=_number;
	alternateCount=0;
	activeAlternateIndex=-1;
	interfaces=NULL;
}
InterfaceGroup::~InterfaceGroup() {
	if (interfaces) {
		int i;
		for(i=0;i<alternateCount;i++) {
			if (interfaces[i]) {
				delete(interfaces[i]);
				interfaces[i]=NULL;
			}
		}
		free(interfaces);
		interfaces=NULL;
	}
}

size_t InterfaceGroup::get_full_descriptor_length() {
	size_t total=0;
	int i;
	for(i=0;i<alternateCount;i++) {
		// modified 20140903 atsumi@aizulab.com
		if ( interfaces[i]) {
			total+=interfaces[i]->get_full_descriptor_length();
		}
	}
	return total;
}

void InterfaceGroup::get_full_descriptor(__u8** p) {
	int i;
	
	for(i=0;i<alternateCount;i++) {
		// modified 20140903 atsumi@aizulab.com
		if ( interfaces[i]) {
			interfaces[i]->get_full_descriptor(p);
		}
	}
}

void InterfaceGroup::add_interface(Interface* interface) {
	__u8 alternate=interface->get_descriptor()->bAlternateSetting;
	if (alternate>=alternateCount) {
		Interface** newInterfaces=(Interface **)calloc(alternate+1,sizeof(*interfaces));
		if (alternateCount) {
			memcpy(newInterfaces,interfaces,sizeof(*interfaces)*alternateCount);
			free(interfaces);
			/* not needed interaces=NULL; */
		}
		interfaces=newInterfaces;
		alternateCount=alternate+1;
	} else {
		if (interfaces[alternate]) {delete(interfaces[alternate]);/* not needed interfaces[alternate]=NULL;*/}
	}
	interfaces[alternate]=interface;
}

Interface* InterfaceGroup::get_interface(__u8 alternate) {
	if (alternate>=alternateCount || alternate<0) {return NULL;}
	return interfaces[alternate];
}

void InterfaceGroup::print(__u8 tabs) {
	int i;
	printf("%.*sInterface(%d):\n",tabs,TABPADDING,number);
	for(i=0;i<alternateCount;i++) {
		// modified 20140903 atsumi@aizulab.com
		if ( interfaces[i]) {
			interfaces[i]->print(tabs+1,i==activeAlternateIndex?true:false);
		}
	}
}

__u8 InterfaceGroup::get_number() {
	return number;
}

__u8 InterfaceGroup::get_alternate_count() {
	return alternateCount;
}

Interface* InterfaceGroup::get_active_interface() {
	if (activeAlternateIndex<0) {return NULL;}
	return get_interface(activeAlternateIndex);
}

const definition_error InterfaceGroup::is_defined(__u8 configId) {
	if (!alternateCount) {return definition_error(DE_ERR_NULL_OBJECT,0x0, DE_OBJ_INTERFACE,configId,number,0);}
	int i;
	for(i=0;i<alternateCount;i++) {
		if (!interfaces[i]) {return definition_error(DE_ERR_NULL_OBJECT,0x0, DE_OBJ_INTERFACE,configId,number,i);}
		if (interfaces[i]->get_descriptor()->bInterfaceNumber!=number) {return definition_error(DE_ERR_MISPLACED_IF_NUM,interfaces[i]->get_descriptor()->bAlternateSetting, DE_OBJ_INTERFACE,configId,number,i);}
		if (interfaces[i]->get_descriptor()->bAlternateSetting!=i) {return definition_error(DE_ERR_MISPLACED_OBJECT,interfaces[i]->get_descriptor()->bAlternateSetting, DE_OBJ_INTERFACE,configId,number,i);}
		definition_error rc=interfaces[i]->is_defined(configId,number);
		if (rc.error) {return rc;}
	}
	return definition_error();
}<|MERGE_RESOLUTION|>--- conflicted
+++ resolved
@@ -35,10 +35,6 @@
 #include "Device.h"
 #include "Interface.h"
 
-<<<<<<< HEAD
-
-=======
->>>>>>> 671feff5
 InterfaceGroup::InterfaceGroup(__u8 _number) {
 	number=_number;
 	alternateCount=0;
