/*
 * Copyright 2013 Dominic Spill
 * Copyright 2013 Adam Stasiak
 *
 * This file is part of USBProxy.
 *
 * This program is free software; you can redistribute it and/or modify
 * it under the terms of the GNU General Public License as published by
 * the Free Software Foundation; either version 3, or (at your option)
 * any later version.
 *
 * This program is distributed in the hope that it will be useful,
 * but WITHOUT ANY WARRANTY; without even the implied warranty of
 * MERCHANTABILITY or FITNESS FOR A PARTICULAR PURPOSE.  See the
 * GNU General Public License for more details.
 *
 * You should have received a copy of the GNU General Public License
 * along with this program; see the file COPYING.  If not, write to
 * the Free Software Foundation, Inc., 51 Franklin Street,
 * Boston, MA 02110-1301, USA.
 *
 * Manager.h
 *
 * Created on: Nov 12, 2013
 */
#ifndef USBPROXY_MANAGER_H
#define USBPROXY_MANAGER_H

#include <linux/usb/ch9.h>
#include <pthread.h>

class PluginManager;
class ConfigParser;

class Injector;
class RelayReader;
class RelayWriter;

class Device;
class Endpoint;

class Packet;
class SetupPacket;
class DeviceProxy;
class HostProxy;
class PacketFilter;

enum Manager_status {
	USBM_IDLE=0,
	USBM_SETUP=1,
	USBM_RELAYING=2,
	USBM_STOPPING=3,
<<<<<<< HEAD
	USBM_SETUP_ABORT=4,
	USBM_RESET=5
=======
	USBM_SETUP_ABORT=4
>>>>>>> 671feff598b0a000f4d457e1909d3baa05ab9c4b
};

class Manager {
private:
	Manager_status status;
	DeviceProxy* deviceProxy;
	HostProxy* hostProxy;
	PluginManager *plugin_manager;
	Device* device;
	__u8 haltSignal;

	PacketFilter** filters;
	__u8 filterCount;

	Injector** injectors;
	__u8 injectorCount;

	pthread_t* injectorThreads;

	Endpoint* in_endpoints[16];
	RelayReader* in_readers[16];
	RelayWriter* in_writers[16];
	pthread_t in_readerThreads[16];
	pthread_t in_writerThreads[16];

	Endpoint* out_endpoints[16];
	RelayReader* out_readers[16];
	RelayWriter* out_writers[16];
	pthread_t out_readerThreads[16];
	pthread_t out_writerThreads[16];

	void start_data_relaying();

public:
	Manager();
	virtual ~Manager();

	void load_plugins(ConfigParser *cfg);

	void add_injector(Injector* _injector);
	void remove_injector(__u8 index,bool freeMemory=true);
	Injector* get_injector(__u8 index);
	__u8 get_injector_count();

	void add_filter(PacketFilter* _filter);
	void remove_filter(__u8 index,bool freeMemory=true);
	PacketFilter* get_filter(__u8 index);
	__u8 get_filter_count();

	void setConfig(__u8 index);

	enum Manager_status get_status() {return status;}

<<<<<<< HEAD
	// modified 20140924 atsumi@aizulab.com
  void set_status( Manager_status status_) { status = status_;}

=======
>>>>>>> 671feff598b0a000f4d457e1909d3baa05ab9c4b
	void start_control_relaying();
	void stop_relaying();
	void cleanup();
};

#endif /* USBPROXY_MANAGER_H */<|MERGE_RESOLUTION|>--- conflicted
+++ resolved
@@ -50,12 +50,9 @@
 	USBM_SETUP=1,
 	USBM_RELAYING=2,
 	USBM_STOPPING=3,
-<<<<<<< HEAD
 	USBM_SETUP_ABORT=4,
+	// midified 20141015 atsumi@aizulab.com for reset bust
 	USBM_RESET=5
-=======
-	USBM_SETUP_ABORT=4
->>>>>>> 671feff598b0a000f4d457e1909d3baa05ab9c4b
 };
 
 class Manager {
@@ -109,12 +106,9 @@
 
 	enum Manager_status get_status() {return status;}
 
-<<<<<<< HEAD
 	// modified 20140924 atsumi@aizulab.com
   void set_status( Manager_status status_) { status = status_;}
 
-=======
->>>>>>> 671feff598b0a000f4d457e1909d3baa05ab9c4b
 	void start_control_relaying();
 	void stop_relaying();
 	void cleanup();
