/*
 * Copyright 2013 Dominic Spill
 * Copyright 2013 Adam Stasiak
 *
 * This file is part of USBProxy.
 *
 * This program is free software; you can redistribute it and/or modify
 * it under the terms of the GNU General Public License as published by
 * the Free Software Foundation; either version 3, or (at your option)
 * any later version.
 *
 * This program is distributed in the hope that it will be useful,
 * but WITHOUT ANY WARRANTY; without even the implied warranty of
 * MERCHANTABILITY or FITNESS FOR A PARTICULAR PURPOSE.  See the
 * GNU General Public License for more details.
 *
 * You should have received a copy of the GNU General Public License
 * along with this program; see the file COPYING.  If not, write to
 * the Free Software Foundation, Inc., 51 Franklin Street,
 * Boston, MA 02110-1301, USA.
 *
 * DeviceQualifier.cpp
 *
 * Created on: Nov 9, 2013
 */

#include <stdlib.h>
#include <stdio.h>

#include "DefinitionErrors.h"
#include "HexString.h"

#include "DeviceQualifier.h"

#include "Device.h"
#include "Configuration.h"
#include "Interface.h"

#include "DeviceProxy.h"

<<<<<<< HEAD

=======
>>>>>>> 671feff5
DeviceQualifier::DeviceQualifier(Device* _device,DeviceProxy* proxy) {
	device=_device;

	usb_ctrlrequest setup_packet;
	setup_packet.bRequestType=USB_DIR_IN | USB_TYPE_STANDARD | USB_RECIP_DEVICE;
	setup_packet.bRequest=USB_REQ_GET_DESCRIPTOR;
	setup_packet.wValue=USB_DT_DEVICE_QUALIFIER<<8;
	setup_packet.wIndex=0;
	setup_packet.wLength=10;
	int len=0;
	if (proxy->control_request(&setup_packet,&len,(__u8 *)&descriptor)) {
		descriptor.bLength=0;
		configurations=NULL;
		return;
	}
	int i;
	configurations=(Configuration **)calloc(descriptor.bNumConfigurations,sizeof(*configurations));

	for(i=0;i<descriptor.bNumConfigurations;i++) {
		configurations[i]=new Configuration(device,proxy,i,true);
		__u8 iConfiguration=configurations[i]->get_descriptor()->iConfiguration;
		if (iConfiguration) {device->add_string(iConfiguration);}
		int j;
		for (j=0;j<configurations[i]->get_descriptor()->bNumInterfaces;j++) {
			int k;
<<<<<<< HEAD
			for (k=0;k<configurations[i]->get_interface_alternate_count(j);k++) {
=======
			for (k=0;k<configurations[i]->get_interface_alernate_count(j);k++) {
>>>>>>> 671feff5

				// modified 20140903 atsumi@aizulab.com
				// begin
				if ( configurations[i]->get_interface_alternate(j,k)) {
					if ( configurations[i]->get_interface_alternate(j,k)->get_descriptor()) {
						__u8 iInterface=configurations[i]->get_interface_alternate(j,k)->get_descriptor()->iInterface;
						if (iInterface) {
							device->add_string(iInterface);
						}
					}
				}
				// End
			}
		}
	}
}

DeviceQualifier::DeviceQualifier(Device* _device,const usb_qualifier_descriptor* _descriptor) {
	device=_device;
	descriptor=*_descriptor;
	configurations=(Configuration **)calloc(descriptor.bNumConfigurations,sizeof(*configurations));
}

DeviceQualifier::DeviceQualifier(Device* _device,__le16 bcdUSB,	__u8  bDeviceClass,	__u8  bDeviceSubClass,	__u8  bDeviceProtocol,	__u8  bMaxPacketSize0, __u8 bNumConfigurations) {
	device=_device;
	descriptor.bLength=10;
	descriptor.bDescriptorType=USB_DT_DEVICE_QUALIFIER;
	descriptor.bcdUSB=bcdUSB;
	descriptor.bDeviceClass=bDeviceClass;
	descriptor.bDeviceSubClass=bDeviceSubClass;
	descriptor.bDeviceProtocol=bDeviceProtocol;
	descriptor.bMaxPacketSize0=bMaxPacketSize0;
	descriptor.bNumConfigurations=bNumConfigurations;
	configurations=(Configuration **)calloc(descriptor.bNumConfigurations,sizeof(*configurations));
}

DeviceQualifier::~DeviceQualifier() {
	int i;
	if (configurations) {
		for(i=0;i<descriptor.bNumConfigurations;i++) {
			if (configurations[i]) {
				delete(configurations[i]);
				configurations[i]=NULL;
			}
		}
		free(configurations);
		configurations=NULL;
	}
}

const usb_qualifier_descriptor* DeviceQualifier::get_descriptor() {
	return &descriptor;
}

void DeviceQualifier::add_configuration(Configuration* config) {
	int value=config->get_descriptor()->bConfigurationValue;
	if (value>descriptor.bNumConfigurations) {return;} else {value--;}
	if (configurations[value]) {delete(configurations[value]);/* not needed configurations[value]=NULL; */}
	configurations[value]=config;
}

Configuration* DeviceQualifier::get_configuration(__u8 index) {
	if (index>descriptor.bNumConfigurations || index<1) {return NULL;}
	return configurations[index-1];
}

void DeviceQualifier::print(__u8 tabs) {
	int i;
	char* hex=hex_string(&descriptor,sizeof(descriptor));
	printf("%.*sHS Qualifier: %s\n",tabs,TABPADDING,hex);
	free(hex);
	for(i=0;i<descriptor.bNumConfigurations;i++) {
		if (configurations[i]) {configurations[i]->print(tabs+1,(configurations[i]==device->get_active_configuration())?true:false);}
	}
}

void DeviceQualifier::set_device(Device* _device) {
	device=_device;
}

const definition_error DeviceQualifier::is_defined() {
	if (descriptor.bLength!=10) {return definition_error(DE_ERR_INVALID_DESCRIPTOR,0x01, DE_OBJ_QUALIFIER);}
	if (descriptor.bDescriptorType!=USB_DT_DEVICE_QUALIFIER) {return definition_error(DE_ERR_INVALID_DESCRIPTOR,0x02, DE_OBJ_QUALIFIER);}
	//__le16 bcdUSB;
	//__u8  bDeviceClass;
	//__u8  bDeviceSubClass;
	//__u8  bDeviceProtocol;
	if (descriptor.bMaxPacketSize0!=8&&descriptor.bMaxPacketSize0!=16&&descriptor.bMaxPacketSize0!=32&&descriptor.bMaxPacketSize0!=64) {return definition_error(DE_ERR_INVALID_DESCRIPTOR,0x08, DE_OBJ_QUALIFIER);}
	if (!descriptor.bNumConfigurations) {return definition_error(DE_ERR_INVALID_DESCRIPTOR,0x09, DE_OBJ_QUALIFIER);}
	//__u8  bRESERVED;

	int i;
	for (i=0;i<descriptor.bNumConfigurations;i++) {
		if (!configurations[i]) {return definition_error(DE_ERR_NULL_OBJECT,0x0, DE_OBJ_OS_CONFIG,i+1);}
		if (configurations[i]->get_descriptor()->bConfigurationValue!=(i+1)) {return definition_error(DE_ERR_MISPLACED_OBJECT,configurations[i]->get_descriptor()->bConfigurationValue, DE_OBJ_OS_CONFIG,i+1);}
		definition_error rc=configurations[i]->is_defined(true);
		if (rc.error) {return rc;}
	}

	return definition_error();
}<|MERGE_RESOLUTION|>--- conflicted
+++ resolved
@@ -38,10 +38,6 @@
 
 #include "DeviceProxy.h"
 
-<<<<<<< HEAD
-
-=======
->>>>>>> 671feff5
 DeviceQualifier::DeviceQualifier(Device* _device,DeviceProxy* proxy) {
 	device=_device;
 
@@ -67,11 +63,7 @@
 		int j;
 		for (j=0;j<configurations[i]->get_descriptor()->bNumInterfaces;j++) {
 			int k;
-<<<<<<< HEAD
 			for (k=0;k<configurations[i]->get_interface_alternate_count(j);k++) {
-=======
-			for (k=0;k<configurations[i]->get_interface_alernate_count(j);k++) {
->>>>>>> 671feff5
 
 				// modified 20140903 atsumi@aizulab.com
 				// begin
