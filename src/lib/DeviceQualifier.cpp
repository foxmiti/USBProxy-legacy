<<<<<<< HEAD
/*
 * Copyright 2013 Dominic Spill
 * Copyright 2013 Adam Stasiak
 *
 * This file is part of USBProxy.
 *
 * This program is free software; you can redistribute it and/or modify
 * it under the terms of the GNU General Public License as published by
 * the Free Software Foundation; either version 3, or (at your option)
 * any later version.
 *
 * This program is distributed in the hope that it will be useful,
 * but WITHOUT ANY WARRANTY; without even the implied warranty of
 * MERCHANTABILITY or FITNESS FOR A PARTICULAR PURPOSE.  See the
 * GNU General Public License for more details.
 *
 * You should have received a copy of the GNU General Public License
 * along with this program; see the file COPYING.  If not, write to
 * the Free Software Foundation, Inc., 51 Franklin Street,
 * Boston, MA 02110-1301, USA.
 *
 * DeviceQualifier.cpp
 *
 * Created on: Nov 9, 2013
 */

#include <stdlib.h>
#include <stdio.h>

#include "DefinitionErrors.h"
#include "HexString.h"

#include "DeviceQualifier.h"

#include "Device.h"
#include "Configuration.h"
#include "Interface.h"

#include "DeviceProxy.h"

DeviceQualifier::DeviceQualifier(Device* _device,DeviceProxy* proxy) {
	device=_device;

	usb_ctrlrequest setup_packet;
	setup_packet.bRequestType=USB_DIR_IN | USB_TYPE_STANDARD | USB_RECIP_DEVICE;
	setup_packet.bRequest=USB_REQ_GET_DESCRIPTOR;
	setup_packet.wValue=USB_DT_DEVICE_QUALIFIER<<8;
	setup_packet.wIndex=0;
	setup_packet.wLength=10;
	int len=0;
	if (proxy->control_request(&setup_packet,&len,(__u8 *)&descriptor)) {
		descriptor.bLength=0;
		configurations=NULL;
		return;
	}
	int i;
	configurations=(Configuration **)calloc(descriptor.bNumConfigurations,sizeof(*configurations));

	for(i=0;i<descriptor.bNumConfigurations;i++) {
		configurations[i]=new Configuration(device,proxy,i,true);
		__u8 iConfiguration=configurations[i]->get_descriptor()->iConfiguration;
		if (iConfiguration) {device->add_string(iConfiguration);}
		int j;
		for (j=0;j<configurations[i]->get_descriptor()->bNumInterfaces;j++) {
			int k;
			for (k=0;k<configurations[i]->get_interface_alernate_count(j);k++) {

				// modified 20140903 atsumi@aizulab.com
				// begin
				if ( configurations[i]->get_interface_alternate(j,k)) {
					if ( configurations[i]->get_interface_alternate(j,k)->get_descriptor()) {
						__u8 iInterface=configurations[i]->get_interface_alternate(j,k)->get_descriptor()->iInterface;
						if (iInterface) {
							device->add_string(iInterface);
						}
					}
				}
				// End
			}
		}
	}
}

DeviceQualifier::DeviceQualifier(Device* _device,const usb_qualifier_descriptor* _descriptor) {
	device=_device;
	descriptor=*_descriptor;
	configurations=(Configuration **)calloc(descriptor.bNumConfigurations,sizeof(*configurations));
}

DeviceQualifier::DeviceQualifier(Device* _device,__le16 bcdUSB,	__u8  bDeviceClass,	__u8  bDeviceSubClass,	__u8  bDeviceProtocol,	__u8  bMaxPacketSize0, __u8 bNumConfigurations) {
	device=_device;
	descriptor.bLength=10;
	descriptor.bDescriptorType=USB_DT_DEVICE_QUALIFIER;
	descriptor.bcdUSB=bcdUSB;
	descriptor.bDeviceClass=bDeviceClass;
	descriptor.bDeviceSubClass=bDeviceSubClass;
	descriptor.bDeviceProtocol=bDeviceProtocol;
	descriptor.bMaxPacketSize0=bMaxPacketSize0;
	descriptor.bNumConfigurations=bNumConfigurations;
	configurations=(Configuration **)calloc(descriptor.bNumConfigurations,sizeof(*configurations));
}

DeviceQualifier::~DeviceQualifier() {
	int i;
	if (configurations) {
		for(i=0;i<descriptor.bNumConfigurations;i++) {
			if (configurations[i]) {
				delete(configurations[i]);
				configurations[i]=NULL;
			}
		}
		free(configurations);
		configurations=NULL;
	}
}

const usb_qualifier_descriptor* DeviceQualifier::get_descriptor() {
	return &descriptor;
}

void DeviceQualifier::add_configuration(Configuration* config) {
	int value=config->get_descriptor()->bConfigurationValue;
	if (value>descriptor.bNumConfigurations) {return;} else {value--;}
	if (configurations[value]) {delete(configurations[value]);/* not needed configurations[value]=NULL; */}
	configurations[value]=config;
}

Configuration* DeviceQualifier::get_configuration(__u8 index) {
	if (index>descriptor.bNumConfigurations || index<1) {return NULL;}
	return configurations[index-1];
}

void DeviceQualifier::print(__u8 tabs) {
	int i;
	char* hex=hex_string(&descriptor,sizeof(descriptor));
	printf("%.*sHS Qualifier: %s\n",tabs,TABPADDING,hex);
	free(hex);
	for(i=0;i<descriptor.bNumConfigurations;i++) {
		if (configurations[i]) {configurations[i]->print(tabs+1,(configurations[i]==device->get_active_configuration())?true:false);}
	}
}

void DeviceQualifier::set_device(Device* _device) {
	device=_device;
}

const definition_error DeviceQualifier::is_defined() {
	if (descriptor.bLength!=10) {return definition_error(DE_ERR_INVALID_DESCRIPTOR,0x01, DE_OBJ_QUALIFIER);}
	if (descriptor.bDescriptorType!=USB_DT_DEVICE_QUALIFIER) {return definition_error(DE_ERR_INVALID_DESCRIPTOR,0x02, DE_OBJ_QUALIFIER);}
	//__le16 bcdUSB;
	//__u8  bDeviceClass;
	//__u8  bDeviceSubClass;
	//__u8  bDeviceProtocol;
	if (descriptor.bMaxPacketSize0!=8&&descriptor.bMaxPacketSize0!=16&&descriptor.bMaxPacketSize0!=32&&descriptor.bMaxPacketSize0!=64) {return definition_error(DE_ERR_INVALID_DESCRIPTOR,0x08, DE_OBJ_QUALIFIER);}
	if (!descriptor.bNumConfigurations) {return definition_error(DE_ERR_INVALID_DESCRIPTOR,0x09, DE_OBJ_QUALIFIER);}
	//__u8  bRESERVED;

	int i;
	for (i=0;i<descriptor.bNumConfigurations;i++) {
		if (!configurations[i]) {return definition_error(DE_ERR_NULL_OBJECT,0x0, DE_OBJ_OS_CONFIG,i+1);}
		if (configurations[i]->get_descriptor()->bConfigurationValue!=(i+1)) {return definition_error(DE_ERR_MISPLACED_OBJECT,configurations[i]->get_descriptor()->bConfigurationValue, DE_OBJ_OS_CONFIG,i+1);}
		definition_error rc=configurations[i]->is_defined(true);
		if (rc.error) {return rc;}
	}

	return definition_error();
}
=======
/*
 * Copyright 2013 Dominic Spill
 * Copyright 2013 Adam Stasiak
 *
 * This file is part of USBProxy.
 *
 * This program is free software; you can redistribute it and/or modify
 * it under the terms of the GNU General Public License as published by
 * the Free Software Foundation; either version 3, or (at your option)
 * any later version.
 *
 * This program is distributed in the hope that it will be useful,
 * but WITHOUT ANY WARRANTY; without even the implied warranty of
 * MERCHANTABILITY or FITNESS FOR A PARTICULAR PURPOSE.  See the
 * GNU General Public License for more details.
 *
 * You should have received a copy of the GNU General Public License
 * along with this program; see the file COPYING.  If not, write to
 * the Free Software Foundation, Inc., 51 Franklin Street,
 * Boston, MA 02110-1301, USA.
 *
 * DeviceQualifier.cpp
 *
 * Created on: Nov 9, 2013
 */

#include <stdlib.h>
#include <stdio.h>

#include "DefinitionErrors.h"
#include "HexString.h"

#include "DeviceQualifier.h"

#include "Device.h"
#include "Configuration.h"
#include "Interface.h"

#include "DeviceProxy.h"


DeviceQualifier::DeviceQualifier(Device* _device,DeviceProxy* proxy) {
	device=_device;

	usb_ctrlrequest setup_packet;
	setup_packet.bRequestType=USB_DIR_IN | USB_TYPE_STANDARD | USB_RECIP_DEVICE;
	setup_packet.bRequest=USB_REQ_GET_DESCRIPTOR;
	setup_packet.wValue=USB_DT_DEVICE_QUALIFIER<<8;
	setup_packet.wIndex=0;
	setup_packet.wLength=10;
	int len=0;
	if (proxy->control_request(&setup_packet,&len,(__u8 *)&descriptor)) {
		descriptor.bLength=0;
		configurations=NULL;
		return;
	}
	int i;
	configurations=(Configuration **)calloc(descriptor.bNumConfigurations,sizeof(*configurations));

	for(i=0;i<descriptor.bNumConfigurations;i++) {
		configurations[i]=new Configuration(device,proxy,i,true);
		__u8 iConfiguration=configurations[i]->get_descriptor()->iConfiguration;
		if (iConfiguration) {device->add_string(iConfiguration);}
		int j;
		for (j=0;j<configurations[i]->get_descriptor()->bNumInterfaces;j++) {
			int k;
			for (k=0;k<configurations[i]->get_interface_alternate_count(j);k++) {

				// modified 20140903 atsumi@aizulab.com
				// begin
				if ( configurations[i]->get_interface_alternate(j,k)) {
					if ( configurations[i]->get_interface_alternate(j,k)->get_descriptor()) {
						__u8 iInterface=configurations[i]->get_interface_alternate(j,k)->get_descriptor()->iInterface;
						if (iInterface) {
							device->add_string(iInterface);
						}
					}
				}
				// End
			}
		}
	}
}

DeviceQualifier::DeviceQualifier(Device* _device,const usb_qualifier_descriptor* _descriptor) {
	device=_device;
	descriptor=*_descriptor;
	configurations=(Configuration **)calloc(descriptor.bNumConfigurations,sizeof(*configurations));
}

DeviceQualifier::DeviceQualifier(Device* _device,__le16 bcdUSB,	__u8  bDeviceClass,	__u8  bDeviceSubClass,	__u8  bDeviceProtocol,	__u8  bMaxPacketSize0, __u8 bNumConfigurations) {
	device=_device;
	descriptor.bLength=10;
	descriptor.bDescriptorType=USB_DT_DEVICE_QUALIFIER;
	descriptor.bcdUSB=bcdUSB;
	descriptor.bDeviceClass=bDeviceClass;
	descriptor.bDeviceSubClass=bDeviceSubClass;
	descriptor.bDeviceProtocol=bDeviceProtocol;
	descriptor.bMaxPacketSize0=bMaxPacketSize0;
	descriptor.bNumConfigurations=bNumConfigurations;
	configurations=(Configuration **)calloc(descriptor.bNumConfigurations,sizeof(*configurations));
}

DeviceQualifier::~DeviceQualifier() {
	int i;
	if (configurations) {
		for(i=0;i<descriptor.bNumConfigurations;i++) {
			if (configurations[i]) {
				delete(configurations[i]);
				configurations[i]=NULL;
			}
		}
		free(configurations);
		configurations=NULL;
	}
}

const usb_qualifier_descriptor* DeviceQualifier::get_descriptor() {
	return &descriptor;
}

void DeviceQualifier::add_configuration(Configuration* config) {
	int value=config->get_descriptor()->bConfigurationValue;
	if (value>descriptor.bNumConfigurations) {return;} else {value--;}
	if (configurations[value]) {delete(configurations[value]);/* not needed configurations[value]=NULL; */}
	configurations[value]=config;
}

Configuration* DeviceQualifier::get_configuration(__u8 index) {
	if (index>descriptor.bNumConfigurations || index<1) {return NULL;}
	return configurations[index-1];
}

void DeviceQualifier::print(__u8 tabs) {
	int i;
	char* hex=hex_string(&descriptor,sizeof(descriptor));
	printf("%.*sHS Qualifier: %s\n",tabs,TABPADDING,hex);
	free(hex);
	for(i=0;i<descriptor.bNumConfigurations;i++) {
		if (configurations[i]) {configurations[i]->print(tabs+1,(configurations[i]==device->get_active_configuration())?true:false);}
	}
}

void DeviceQualifier::set_device(Device* _device) {
	device=_device;
}

const definition_error DeviceQualifier::is_defined() {
	if (descriptor.bLength!=10) {return definition_error(DE_ERR_INVALID_DESCRIPTOR,0x01, DE_OBJ_QUALIFIER);}
	if (descriptor.bDescriptorType!=USB_DT_DEVICE_QUALIFIER) {return definition_error(DE_ERR_INVALID_DESCRIPTOR,0x02, DE_OBJ_QUALIFIER);}
	//__le16 bcdUSB;
	//__u8  bDeviceClass;
	//__u8  bDeviceSubClass;
	//__u8  bDeviceProtocol;
	if (descriptor.bMaxPacketSize0!=8&&descriptor.bMaxPacketSize0!=16&&descriptor.bMaxPacketSize0!=32&&descriptor.bMaxPacketSize0!=64) {return definition_error(DE_ERR_INVALID_DESCRIPTOR,0x08, DE_OBJ_QUALIFIER);}
	if (!descriptor.bNumConfigurations) {return definition_error(DE_ERR_INVALID_DESCRIPTOR,0x09, DE_OBJ_QUALIFIER);}
	//__u8  bRESERVED;

	int i;
	for (i=0;i<descriptor.bNumConfigurations;i++) {
		if (!configurations[i]) {return definition_error(DE_ERR_NULL_OBJECT,0x0, DE_OBJ_OS_CONFIG,i+1);}
		if (configurations[i]->get_descriptor()->bConfigurationValue!=(i+1)) {return definition_error(DE_ERR_MISPLACED_OBJECT,configurations[i]->get_descriptor()->bConfigurationValue, DE_OBJ_OS_CONFIG,i+1);}
		definition_error rc=configurations[i]->is_defined(true);
		if (rc.error) {return rc;}
	}

	return definition_error();
}
>>>>>>> 12c467c0
<|MERGE_RESOLUTION|>--- conflicted
+++ resolved
@@ -1,172 +1,3 @@
-<<<<<<< HEAD
-/*
- * Copyright 2013 Dominic Spill
- * Copyright 2013 Adam Stasiak
- *
- * This file is part of USBProxy.
- *
- * This program is free software; you can redistribute it and/or modify
- * it under the terms of the GNU General Public License as published by
- * the Free Software Foundation; either version 3, or (at your option)
- * any later version.
- *
- * This program is distributed in the hope that it will be useful,
- * but WITHOUT ANY WARRANTY; without even the implied warranty of
- * MERCHANTABILITY or FITNESS FOR A PARTICULAR PURPOSE.  See the
- * GNU General Public License for more details.
- *
- * You should have received a copy of the GNU General Public License
- * along with this program; see the file COPYING.  If not, write to
- * the Free Software Foundation, Inc., 51 Franklin Street,
- * Boston, MA 02110-1301, USA.
- *
- * DeviceQualifier.cpp
- *
- * Created on: Nov 9, 2013
- */
-
-#include <stdlib.h>
-#include <stdio.h>
-
-#include "DefinitionErrors.h"
-#include "HexString.h"
-
-#include "DeviceQualifier.h"
-
-#include "Device.h"
-#include "Configuration.h"
-#include "Interface.h"
-
-#include "DeviceProxy.h"
-
-DeviceQualifier::DeviceQualifier(Device* _device,DeviceProxy* proxy) {
-	device=_device;
-
-	usb_ctrlrequest setup_packet;
-	setup_packet.bRequestType=USB_DIR_IN | USB_TYPE_STANDARD | USB_RECIP_DEVICE;
-	setup_packet.bRequest=USB_REQ_GET_DESCRIPTOR;
-	setup_packet.wValue=USB_DT_DEVICE_QUALIFIER<<8;
-	setup_packet.wIndex=0;
-	setup_packet.wLength=10;
-	int len=0;
-	if (proxy->control_request(&setup_packet,&len,(__u8 *)&descriptor)) {
-		descriptor.bLength=0;
-		configurations=NULL;
-		return;
-	}
-	int i;
-	configurations=(Configuration **)calloc(descriptor.bNumConfigurations,sizeof(*configurations));
-
-	for(i=0;i<descriptor.bNumConfigurations;i++) {
-		configurations[i]=new Configuration(device,proxy,i,true);
-		__u8 iConfiguration=configurations[i]->get_descriptor()->iConfiguration;
-		if (iConfiguration) {device->add_string(iConfiguration);}
-		int j;
-		for (j=0;j<configurations[i]->get_descriptor()->bNumInterfaces;j++) {
-			int k;
-			for (k=0;k<configurations[i]->get_interface_alernate_count(j);k++) {
-
-				// modified 20140903 atsumi@aizulab.com
-				// begin
-				if ( configurations[i]->get_interface_alternate(j,k)) {
-					if ( configurations[i]->get_interface_alternate(j,k)->get_descriptor()) {
-						__u8 iInterface=configurations[i]->get_interface_alternate(j,k)->get_descriptor()->iInterface;
-						if (iInterface) {
-							device->add_string(iInterface);
-						}
-					}
-				}
-				// End
-			}
-		}
-	}
-}
-
-DeviceQualifier::DeviceQualifier(Device* _device,const usb_qualifier_descriptor* _descriptor) {
-	device=_device;
-	descriptor=*_descriptor;
-	configurations=(Configuration **)calloc(descriptor.bNumConfigurations,sizeof(*configurations));
-}
-
-DeviceQualifier::DeviceQualifier(Device* _device,__le16 bcdUSB,	__u8  bDeviceClass,	__u8  bDeviceSubClass,	__u8  bDeviceProtocol,	__u8  bMaxPacketSize0, __u8 bNumConfigurations) {
-	device=_device;
-	descriptor.bLength=10;
-	descriptor.bDescriptorType=USB_DT_DEVICE_QUALIFIER;
-	descriptor.bcdUSB=bcdUSB;
-	descriptor.bDeviceClass=bDeviceClass;
-	descriptor.bDeviceSubClass=bDeviceSubClass;
-	descriptor.bDeviceProtocol=bDeviceProtocol;
-	descriptor.bMaxPacketSize0=bMaxPacketSize0;
-	descriptor.bNumConfigurations=bNumConfigurations;
-	configurations=(Configuration **)calloc(descriptor.bNumConfigurations,sizeof(*configurations));
-}
-
-DeviceQualifier::~DeviceQualifier() {
-	int i;
-	if (configurations) {
-		for(i=0;i<descriptor.bNumConfigurations;i++) {
-			if (configurations[i]) {
-				delete(configurations[i]);
-				configurations[i]=NULL;
-			}
-		}
-		free(configurations);
-		configurations=NULL;
-	}
-}
-
-const usb_qualifier_descriptor* DeviceQualifier::get_descriptor() {
-	return &descriptor;
-}
-
-void DeviceQualifier::add_configuration(Configuration* config) {
-	int value=config->get_descriptor()->bConfigurationValue;
-	if (value>descriptor.bNumConfigurations) {return;} else {value--;}
-	if (configurations[value]) {delete(configurations[value]);/* not needed configurations[value]=NULL; */}
-	configurations[value]=config;
-}
-
-Configuration* DeviceQualifier::get_configuration(__u8 index) {
-	if (index>descriptor.bNumConfigurations || index<1) {return NULL;}
-	return configurations[index-1];
-}
-
-void DeviceQualifier::print(__u8 tabs) {
-	int i;
-	char* hex=hex_string(&descriptor,sizeof(descriptor));
-	printf("%.*sHS Qualifier: %s\n",tabs,TABPADDING,hex);
-	free(hex);
-	for(i=0;i<descriptor.bNumConfigurations;i++) {
-		if (configurations[i]) {configurations[i]->print(tabs+1,(configurations[i]==device->get_active_configuration())?true:false);}
-	}
-}
-
-void DeviceQualifier::set_device(Device* _device) {
-	device=_device;
-}
-
-const definition_error DeviceQualifier::is_defined() {
-	if (descriptor.bLength!=10) {return definition_error(DE_ERR_INVALID_DESCRIPTOR,0x01, DE_OBJ_QUALIFIER);}
-	if (descriptor.bDescriptorType!=USB_DT_DEVICE_QUALIFIER) {return definition_error(DE_ERR_INVALID_DESCRIPTOR,0x02, DE_OBJ_QUALIFIER);}
-	//__le16 bcdUSB;
-	//__u8  bDeviceClass;
-	//__u8  bDeviceSubClass;
-	//__u8  bDeviceProtocol;
-	if (descriptor.bMaxPacketSize0!=8&&descriptor.bMaxPacketSize0!=16&&descriptor.bMaxPacketSize0!=32&&descriptor.bMaxPacketSize0!=64) {return definition_error(DE_ERR_INVALID_DESCRIPTOR,0x08, DE_OBJ_QUALIFIER);}
-	if (!descriptor.bNumConfigurations) {return definition_error(DE_ERR_INVALID_DESCRIPTOR,0x09, DE_OBJ_QUALIFIER);}
-	//__u8  bRESERVED;
-
-	int i;
-	for (i=0;i<descriptor.bNumConfigurations;i++) {
-		if (!configurations[i]) {return definition_error(DE_ERR_NULL_OBJECT,0x0, DE_OBJ_OS_CONFIG,i+1);}
-		if (configurations[i]->get_descriptor()->bConfigurationValue!=(i+1)) {return definition_error(DE_ERR_MISPLACED_OBJECT,configurations[i]->get_descriptor()->bConfigurationValue, DE_OBJ_OS_CONFIG,i+1);}
-		definition_error rc=configurations[i]->is_defined(true);
-		if (rc.error) {return rc;}
-	}
-
-	return definition_error();
-}
-=======
 /*
  * Copyright 2013 Dominic Spill
  * Copyright 2013 Adam Stasiak
@@ -334,5 +165,4 @@
 	}
 
 	return definition_error();
-}
->>>>>>> 12c467c0
+}