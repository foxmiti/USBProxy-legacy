/*
 * Copyright 2013 Dominic Spill
 * Copyright 2013 Adam Stasiak
 *
 * This file is part of USBProxy.
 *
 * This program is free software; you can redistribute it and/or modify
 * it under the terms of the GNU General Public License as published by
 * the Free Software Foundation; either version 3, or (at your option)
 * any later version.
 *
 * This program is distributed in the hope that it will be useful,
 * but WITHOUT ANY WARRANTY; without even the implied warranty of
 * MERCHANTABILITY or FITNESS FOR A PARTICULAR PURPOSE.  See the
 * GNU General Public License for more details.
 *
 * You should have received a copy of the GNU General Public License
 * along with this program; see the file COPYING.  If not, write to
 * the Free Software Foundation, Inc., 51 Franklin Street,
 * Boston, MA 02110-1301, USA.
 */
#ifndef USBPROXY_DEVICE_H
#define USBPROXY_DEVICE_H

#include <linux/usb/ch9.h>
#include "DefinitionErrors.h"

//CLEANUP error checking on malloc/calloc/realloc
//CLEANUP leak checking on malloc/calloc/realloc
//CLEANUP bound checking (or resize arrays) on add_*/get_*
//CLEANUP handle control_request errors
//CLEANUP null terminated arrays, vs ones where the count is stored vs ones where count is stored in descriptor, should some of these be changed to different types

class Configuration;
class DeviceQualifier;
class USBString;
class DeviceProxy;

class Device {
private:
	int hostAddress;
	int deviceAddress;
	usb_device_state hostState;
	usb_device_state deviceState;
	bool highspeed;

	int hostConfigurationIndex;
	int deviceConfigurationIndex;

	usb_device_descriptor descriptor;
<<<<<<< HEAD
	Configuration** configurations;
	//this is set up like strings[stringID][array of all languages]
	USBString ***strings;
	int maxStringIdx;
	DeviceProxy* proxy;
	void add_language(__u16);
	DeviceQualifier* qualifier;
	const definition_error is_string_defined(__u8 index);

public:
	Device(DeviceProxy* _proxy);
=======
    Configuration** configurations;
    //this is set up like strings[stringID][array of all languages]
    USBString ***strings;
    int maxStringIdx;
    DeviceProxy* proxy;
    void add_language(__u16);
    DeviceQualifier* qualifier;
    const definition_error is_string_defined(__u8 index);

public:
    Device(DeviceProxy* _proxy);
>>>>>>> 671feff5
	Device(const usb_device_descriptor* _descriptor);
	Device(__le16 bcdUSB,	__u8  bDeviceClass,	__u8  bDeviceSubClass,	__u8  bDeviceProtocol,	__u8  bMaxPacketSize0,	__le16 idVendor,	__le16 idProduct,	__le16 bcdDevice,	__u8  iManufacturer,	__u8  iProduct,	__u8  iSerialNumber,	__u8  bNumConfigurations);
	~Device();
	const usb_device_descriptor* get_descriptor();
	void add_configuration(Configuration* config);
	Configuration* get_configuration(__u8 index);
	void set_active_configuration(__u8 index);

	void print(__u8 tabs=0);
	void add_string(USBString* string);
	//adds via proxy
	void add_string(__u8 index,__u16 languageId);
	//adds for all languages
	void add_string(__u8 index);
	USBString* get_string(__u8 index,__u16 languageId);
	USBString* get_manufacturer_string(__u16 languageId=0);
	USBString* get_product_string(__u16 languageId=0);
	USBString* get_serial_string(__u16 languageId=0);
    __u16 get_language_by_index(__u8 index);
    int get_language_count();
    Configuration* get_active_configuration();
    DeviceQualifier* get_device_qualifier();
    void set_device_qualifier(DeviceQualifier* _qualifier);
    bool is_highspeed();
    const definition_error is_defined();
};

#endif /* USBPROXY_DEVICE_H */<|MERGE_RESOLUTION|>--- conflicted
+++ resolved
@@ -48,7 +48,6 @@
 	int deviceConfigurationIndex;
 
 	usb_device_descriptor descriptor;
-<<<<<<< HEAD
 	Configuration** configurations;
 	//this is set up like strings[stringID][array of all languages]
 	USBString ***strings;
@@ -60,19 +59,6 @@
 
 public:
 	Device(DeviceProxy* _proxy);
-=======
-    Configuration** configurations;
-    //this is set up like strings[stringID][array of all languages]
-    USBString ***strings;
-    int maxStringIdx;
-    DeviceProxy* proxy;
-    void add_language(__u16);
-    DeviceQualifier* qualifier;
-    const definition_error is_string_defined(__u8 index);
-
-public:
-    Device(DeviceProxy* _proxy);
->>>>>>> 671feff5
 	Device(const usb_device_descriptor* _descriptor);
 	Device(__le16 bcdUSB,	__u8  bDeviceClass,	__u8  bDeviceSubClass,	__u8  bDeviceProtocol,	__u8  bMaxPacketSize0,	__le16 idVendor,	__le16 idProduct,	__le16 bcdDevice,	__u8  iManufacturer,	__u8  iProduct,	__u8  iSerialNumber,	__u8  bNumConfigurations);
 	~Device();
@@ -91,13 +77,13 @@
 	USBString* get_manufacturer_string(__u16 languageId=0);
 	USBString* get_product_string(__u16 languageId=0);
 	USBString* get_serial_string(__u16 languageId=0);
-    __u16 get_language_by_index(__u8 index);
-    int get_language_count();
-    Configuration* get_active_configuration();
-    DeviceQualifier* get_device_qualifier();
-    void set_device_qualifier(DeviceQualifier* _qualifier);
-    bool is_highspeed();
-    const definition_error is_defined();
+	__u16 get_language_by_index(__u8 index);
+	int get_language_count();
+	Configuration* get_active_configuration();
+	DeviceQualifier* get_device_qualifier();
+	void set_device_qualifier(DeviceQualifier* _qualifier);
+	bool is_highspeed();
+	const definition_error is_defined();
 };
 
 #endif /* USBPROXY_DEVICE_H */